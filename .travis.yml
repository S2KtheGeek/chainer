--- conflicted
+++ resolved
@@ -60,11 +60,7 @@
   - autopep8 -r . --global-config .pep8 --diff | tee check_autopep8
   - test ! -s check_autopep8
   - cd tests
-<<<<<<< HEAD
-  - PYTHONWARNINGS='ignore::FutureWarning,module::DeprecationWarning' pytest -m "not gpu and not multi_gpu and not slow" chainer_tests
-=======
-  - PYTHONWARNINGS='ignore::FutureWarning,error::DeprecationWarning,ignore::DeprecationWarning:nose.importer,ignore::DeprecationWarning:site,ignore::DeprecationWarning:nose.plugins.manager' nosetests -a '!gpu,!slow' --with-doctest chainer_tests
->>>>>>> 99ce3d0c
+  - PYTHONWARNINGS='ignore::FutureWarning,error::DeprecationWarning,ignore::DeprecationWarning:nose.importer,ignore::DeprecationWarning:site,ignore::DeprecationWarning:nose.plugins.manager' pytest -m "not gpu and not multi_gpu and not slow" chainer_tests
   - if [[ $TRAVIS_OS_NAME == "linux" ]]; then
       cd ..;
       READTHEDOCS=True python setup.py develop;
