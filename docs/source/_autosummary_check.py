import inspect
import os
import types

import sphinx

import chainer.functions
import chainer.links


logger = sphinx.util.logging.getLogger(__name__)
doc_source_dir = os.path.dirname(__file__)


def _is_rst_exists(entity):
    return os.path.exists(os.path.join(
        doc_source_dir, 'reference', 'generated', '{}.rst'.format(entity)))


def check(app, exception):
    missing_entities = []

    missing_entities += [
        name for name in _list_chainer_functions()
        if not _is_rst_exists(name)]

    missing_entities += [
        name for name in _list_chainer_links()
        if not _is_rst_exists(name)]

<<<<<<< HEAD
    if len(missing_entities) != 0:
        logger.warning('\n'.join([
=======
    if missing_entities:
        app.warn('\n'.join([
>>>>>>> 9cf5228b
            'Undocumented entities found.',
            '',
        ] + missing_entities))


def _list_chainer_functions():
    # List exported functions under chainer.functions.
    return ['chainer.functions.{}'.format(name)
            for (name, func) in chainer.functions.__dict__.items()
            if isinstance(func, types.FunctionType)]


def _list_chainer_links():
    # List exported classes under chainer.links.
    return ['chainer.links.{}'.format(name)
            for (name, link) in chainer.links.__dict__.items()
            if inspect.isclass(link)]<|MERGE_RESOLUTION|>--- conflicted
+++ resolved
@@ -28,13 +28,8 @@
         name for name in _list_chainer_links()
         if not _is_rst_exists(name)]
 
-<<<<<<< HEAD
-    if len(missing_entities) != 0:
+    if missing_entities:
         logger.warning('\n'.join([
-=======
-    if missing_entities:
-        app.warn('\n'.join([
->>>>>>> 9cf5228b
             'Undocumented entities found.',
             '',
         ] + missing_entities))
