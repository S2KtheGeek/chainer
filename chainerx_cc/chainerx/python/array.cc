--- conflicted
+++ resolved
@@ -178,11 +178,6 @@
             case DtypeKind::kBool:
                 return py::bool_{static_cast<bool>(s)};
             case DtypeKind::kInt:
-<<<<<<< HEAD
-            // fallthrough
-            case DtypeKind::kUInt:
-=======
->>>>>>> ff322e0a
                 return py::int_{static_cast<int64_t>(s)};
             case DtypeKind::kFloat:
                 return py::float_{static_cast<double>(s)};
