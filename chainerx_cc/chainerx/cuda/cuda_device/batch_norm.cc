#include "chainerx/cuda/cuda_device.h"

#include <cstdint>
#include <memory>
#include <tuple>
#include <utility>

#include <nonstd/optional.hpp>

#include <cudnn.h>

#include "chainerx/array.h"
#include "chainerx/axes.h"
#include "chainerx/backend_util.h"
#include "chainerx/cuda/cuda_set_device_scope.h"
#include "chainerx/cuda/cudnn.h"
#include "chainerx/cuda/op_regist.h"
#include "chainerx/device.h"
#include "chainerx/dtype.h"
#include "chainerx/error.h"
#include "chainerx/macro.h"
#include "chainerx/routines/creation.h"
#include "chainerx/routines/normalization.h"
#include "chainerx/scalar.h"
#include "chainerx/shape.h"

namespace chainerx {
namespace cuda {
namespace {

// TODO(sonots): Support other than 4, 5 dimensional arrays by reshaping into 4-dimensional arrays as Chainer does.
cudnnBatchNormMode_t GetBatchNormMode(const Axes& axis) {
    if (axis.ndim() == 1 && axis[0] == 0) {  // (1, channels, (depth, )height, width)
        return CUDNN_BATCHNORM_PER_ACTIVATION;
    }
    if ((axis.ndim() == 3 && axis[0] == 0 && axis[1] == 2 && axis[2] == 3) ||
        (axis.ndim() == 4 && axis[0] == 0 && axis[1] == 2 && axis[2] == 3 && axis[3] == 4)) {  // (1, channels, (1, )1, 1)
        // TODO(hvy): Consider CUDNN_BATCHNORM_SPATIAL_PERSISTENT if we can afford to check for overflow, with or without blocking.
        return CUDNN_BATCHNORM_SPATIAL;
    }
    throw DimensionError{"Invalid axis for BatchNorm using cuDNN ", axis, ". Expected 1, 3 or 4 dimensions."};
}

// Helper function to update the running mean and running variance.
void UpdateRunning(const Array& running, const Array& running_updated) {
    CHAINERX_ASSERT(running.IsContiguous());
    CHAINERX_ASSERT(running_updated.IsContiguous());
    CHAINERX_ASSERT(&running.device() == &running_updated.device());
    CHAINERX_ASSERT(
            (running.dtype() == running_updated.dtype()) ==
            (internal::GetRawOffsetData(running) == internal::GetRawOffsetData(running_updated)));

    if (running.dtype() == running_updated.dtype()) {
        // Assume that running already holds the updated values.
        return;
    }

    // The running values must be written back.
    const Array& running_casted_back = running_updated.AsType(running.dtype());
    Device& device = running.device();
    device.MemoryCopyFrom(
            internal::GetRawOffsetData(running), internal::GetRawOffsetData(running_casted_back), running.GetNBytes(), device);
}

// Derives a secondary tensor descriptor for the batch normalization parameters.
cuda_internal::CudnnTensorDescriptor DeriveBatchNormTensorDescriptor(
        const cuda_internal::CudnnTensorDescriptor& x_desc, cudnnBatchNormMode_t mode) {
    cuda_internal::CudnnTensorDescriptor derive_desc{};
    CheckCudnnError(cudnnDeriveBNTensorDescriptor(*derive_desc, *x_desc, mode));
    return derive_desc;
}

struct CudaBatchNormGradState : public BatchNormGradState {
public:
    CudaBatchNormGradState(Array x_cont, Array x_mean, Array x_inv_std, Dtype beta_dtype)
        : x_cont_{std::move(x_cont)}, x_mean_{std::move(x_mean)}, x_inv_std_{std::move(x_inv_std)}, beta_dtype_{beta_dtype} {}

    const Array& x_cont() const { return x_cont_; }
    const Array& x_mean() const { return x_mean_; }
    const Array& x_inv_std() const { return x_inv_std_; }
    Dtype beta_dtype() const { return beta_dtype_; }

private:
    Array x_cont_;
    Array x_mean_;
    Array x_inv_std_;
    Dtype beta_dtype_;
};

}  // namespace

class CudaBatchNormOp : public BatchNormOp {
public:
    std::tuple<Array, std::unique_ptr<BatchNormGradState>> Call(
            const Array& x,
            const Array& gamma,
            const Array& beta,
            const Array& running_mean,
            const Array& running_var,
            Scalar eps,
            Scalar decay,
            const Axes& axis,
            bool return_state,
            const nonstd::optional<Array>& out) override {
        if (CHAINERX_DEBUG) {
            Shape reduced_shape = internal::ReduceShape(x.shape(), axis, true);
            CHAINERX_ASSERT(gamma.shape() == reduced_shape);
            CHAINERX_ASSERT(beta.shape() == reduced_shape);

            int64_t reduced_total_size = reduced_shape.GetTotalSize();
            CHAINERX_ASSERT(running_mean.GetTotalSize() == reduced_total_size);
            CHAINERX_ASSERT(running_var.GetTotalSize() == reduced_total_size);

            CHAINERX_ASSERT(&x.device() == &gamma.device());
            CHAINERX_ASSERT(&x.device() == &beta.device());
            CHAINERX_ASSERT(&x.device() == &running_mean.device());
            CHAINERX_ASSERT(&x.device() == &running_var.device());

            CHAINERX_ASSERT(GetKind(x.dtype()) == DtypeKind::kFloat);
            CHAINERX_ASSERT(GetKind(gamma.dtype()) == DtypeKind::kFloat);
            CHAINERX_ASSERT(GetKind(beta.dtype()) == DtypeKind::kFloat);
            CHAINERX_ASSERT(GetKind(running_mean.dtype()) == DtypeKind::kFloat);
            CHAINERX_ASSERT(GetKind(running_var.dtype()) == DtypeKind::kFloat);
        }
        if (static_cast<double>(eps) < CUDNN_BN_MIN_EPSILON) {
            throw CudnnError{"Minimum allowed epsilon is ", CUDNN_BN_MIN_EPSILON, " but found ", eps, "."};
        }
        if (!running_mean.IsContiguous()) {
            throw DeviceError{"Running mean must to be contiguous for cuDNN to update it in-place."};
        }
        if (!running_var.IsContiguous()) {
            throw DeviceError{"Running variance must to be contiguous for cuDNN to update it in-place."};
        }
        // TODO(hvy): Implement and test the `out` argument.
        if (out.has_value()) {
            throw NotImplementedError{"Passing out as an argument is not yet supported."};
        }

        CudaDevice& device = dynamic_cast<CudaDevice&>(x.device());
        CudaSetDeviceScope scope{device.index()};

        Array x_cont = internal::AsContiguous(x);
        cuda_internal::CudnnTensorDescriptor x_desc{x_cont};

        cudnnBatchNormMode_t mode = GetBatchNormMode(axis);
        cuda_internal::CudnnTensorDescriptor gamma_beta_mean_var_desc = DeriveBatchNormTensorDescriptor(x_desc, mode);
        Dtype gamma_beta_mean_var_dtype = gamma_beta_mean_var_desc.GetDtype();

        Array gamma_casted_cont = internal::AsContiguous(gamma, gamma_beta_mean_var_dtype);
        Array beta_casted_cont = internal::AsContiguous(beta, gamma_beta_mean_var_dtype);

        CHAINERX_ASSERT(running_mean.IsContiguous());
        CHAINERX_ASSERT(running_var.IsContiguous());

        // Convert parameter dtypes if they do not match the dtype expected by cuDNN.
        const Array& running_mean_casted =
                running_mean.dtype() != gamma_beta_mean_var_dtype ? running_mean.AsType(gamma_beta_mean_var_dtype) : running_mean;
        const Array& running_var_casted =
                running_var.dtype() != gamma_beta_mean_var_dtype ? running_var.AsType(gamma_beta_mean_var_dtype) : running_var;

        Array x_mean = EmptyLike(gamma_casted_cont, device);
        Array x_inv_std = EmptyLike(gamma_casted_cont, device);

        Array out_cont = EmptyLike(x, x.device());

        Dtype dtype = x.dtype();

        device.cudnn_handle().Call(
                cudnnBatchNormalizationForwardTraining,
                mode,
                cuda_internal::GetCudnnCoefficientPtr<1>(dtype),
                cuda_internal::GetCudnnCoefficientPtr<0>(dtype),
                *x_desc,
                internal::GetRawOffsetData(x_cont),
                *x_desc,
                internal::GetRawOffsetData(out_cont),
                *gamma_beta_mean_var_desc,
                internal::GetRawOffsetData(gamma_casted_cont),
                internal::GetRawOffsetData(beta_casted_cont),
                1.0 - static_cast<double>(decay),
                internal::GetRawOffsetData(running_mean_casted),
                internal::GetRawOffsetData(running_var_casted),
                static_cast<double>(eps),
                internal::GetRawOffsetData(x_mean),
                internal::GetRawOffsetData(x_inv_std));

        // When data type of parameters is converted, say, from fp16
        // to fp32, the values of fp32 arrays of running_mean and
        // running_var updated by batchNormalizationForwardTraining
        // must be explicitly written back to their original fp16 arrays.
        UpdateRunning(running_mean, running_mean_casted);
        UpdateRunning(running_var, running_var_casted);

        std::unique_ptr<BatchNormGradState> state =
                return_state
                        ? std::make_unique<CudaBatchNormGradState>(std::move(x_cont), std::move(x_mean), std::move(x_inv_std), beta.dtype())
                        : nullptr;

        return std::make_tuple(std::move(out_cont), std::move(state));
    }
};

CHAINERX_REGISTER_OP_CUDA(BatchNormOp, CudaBatchNormOp);

class CudaBatchNormGradOp : public BatchNormGradOp {
public:
    std::tuple<Array, Array, Array> Call(
            const Array& x,
            const Array& gamma,
            const Array& gout,
            Scalar eps,
            const Axes& axis,
            const std::shared_ptr<BatchNormGradState>& state,
            const nonstd::optional<Array>& gx,
            const nonstd::optional<Array>& ggamma,
            const nonstd::optional<Array>& gbeta) override {
        CHAINERX_ASSERT(gamma.shape() == internal::ReduceShape(x.shape(), axis, true));
        CHAINERX_ASSERT(x.shape() == gout.shape());
        CHAINERX_ASSERT(&x.device() == &gamma.device());
        CHAINERX_ASSERT(&x.device() == &gout.device());

        if (static_cast<double>(eps) < CUDNN_BN_MIN_EPSILON) {
            throw CudnnError{"Minimum allowed epsilon is ", CUDNN_BN_MIN_EPSILON, " but found ", eps, "."};
        }
        // TODO(hvy): Implement and test the `gx` argument.
        if (gx.has_value()) {
            throw NotImplementedError{"Passing gx as an argument is not yet supported."};
        }
        // TODO(hvy): Implement and test the `ggamma` argument.
        if (ggamma.has_value()) {
            throw NotImplementedError{"Passing ggamma as an argument is not yet supported."};
        }
        // TODO(hvy): Implement and test the `gbeta` argument.
        if (gbeta.has_value()) {
            throw NotImplementedError{"Passing gbeta as an argument is not yet supported."};
        }

        // TODO(hvy): Implement recomputation of x_cont, x_mean and x_inv_std in case they are not given by the state.
        CHAINERX_ASSERT(state != nullptr);
        auto cuda_state = dynamic_cast<CudaBatchNormGradState&>(*state);
        const Array& x_cont = cuda_state.x_cont();
        const Array& x_mean = cuda_state.x_mean();
        const Array& x_inv_std = cuda_state.x_inv_std();
        Dtype beta_dtype = cuda_state.beta_dtype();
        CHAINERX_ASSERT(x_cont.IsContiguous());
        CHAINERX_ASSERT(x_cont.shape() == x.shape());
        CHAINERX_ASSERT(x_mean.shape() == gamma.shape());
        CHAINERX_ASSERT(x_inv_std.shape() == gamma.shape());
        CHAINERX_ASSERT(&x_cont.device() == &x.device());
        CHAINERX_ASSERT(&x_cont.device() == &x_mean.device());
        CHAINERX_ASSERT(&x_cont.device() == &x_inv_std.device());

        CudaDevice& device = dynamic_cast<CudaDevice&>(x.device());
        CudaSetDeviceScope scope{device.index()};

        Array gout_cont = internal::AsContiguous(gout);
        Array actual_gx = EmptyLike(x, device);
        cuda_internal::CudnnTensorDescriptor x_desc{x_cont};

        // The CudnnTensorDescriptor for `x_cont` can be reused for `gout_cont`.
        CHAINERX_ASSERT(x_desc.GetDtype() == cuda_internal::CudnnTensorDescriptor{gout_cont}.GetDtype());

        cudnnBatchNormMode_t mode = GetBatchNormMode(axis);

        cuda_internal::CudnnTensorDescriptor gamma_beta_mean_var_desc = DeriveBatchNormTensorDescriptor(x_desc, mode);
        Dtype gamma_beta_mean_var_dtype = gamma_beta_mean_var_desc.GetDtype();
        Shape gamma_beta_mean_var_shape = internal::ReduceShape(x_cont.shape(), axis, true);

        Array gamma_casted_cont = internal::AsContiguous(gamma, gamma_beta_mean_var_dtype);
        Array actual_ggamma = Empty(gamma_beta_mean_var_shape, gamma_beta_mean_var_dtype, device);
        Array actual_gbeta = Empty(gamma_beta_mean_var_shape, gamma_beta_mean_var_dtype, device);

        CHAINERX_ASSERT(gamma_beta_mean_var_dtype == x_mean.dtype());
        CHAINERX_ASSERT(gamma_beta_mean_var_dtype == x_inv_std.dtype());
        CHAINERX_ASSERT(x_mean.IsContiguous());
        CHAINERX_ASSERT(x_inv_std.IsContiguous());

        Dtype dtype = x_cont.dtype();

        device.cudnn_handle().Call(
                cudnnBatchNormalizationBackward,
                mode,
                cuda_internal::GetCudnnCoefficientPtr<1>(dtype),
                cuda_internal::GetCudnnCoefficientPtr<0>(dtype),
                cuda_internal::GetCudnnCoefficientPtr<1>(dtype),
                cuda_internal::GetCudnnCoefficientPtr<0>(dtype),
                *x_desc,
                internal::GetRawOffsetData(x_cont),
                *x_desc,
                internal::GetRawOffsetData(gout_cont),
                *x_desc,
                internal::GetRawOffsetData(actual_gx),
                *gamma_beta_mean_var_desc,
                internal::GetRawOffsetData(gamma_casted_cont),
                internal::GetRawOffsetData(actual_ggamma),
                internal::GetRawOffsetData(actual_gbeta),
                static_cast<double>(eps),
                internal::GetRawOffsetData(x_mean),
                internal::GetRawOffsetData(x_inv_std));

        if (actual_ggamma.dtype() != gamma.dtype()) {
            actual_ggamma = actual_ggamma.AsType(gamma.dtype());
        }
        if (actual_gbeta.dtype() != beta_dtype) {
            actual_gbeta = actual_gbeta.AsType(beta_dtype);
        }

        return std::make_tuple(std::move(actual_gx), std::move(actual_ggamma), std::move(actual_gbeta));
    }
};

CHAINERX_REGISTER_OP_CUDA(BatchNormGradOp, CudaBatchNormGradOp);

<<<<<<< HEAD
class CudaFixedBatchNormOp : public FixedBatchNormOp {
public:
    Array Call(
            const Array& x,
            const Array& gamma,
            const Array& beta,
            const Array& mean,
            const Array& var,
            Scalar eps,
            const Axes& axis,
            const nonstd::optional<Array>& out) override {
        if (CHAINERX_DEBUG) {
            Shape reduced_shape = internal::ReduceShape(x.shape(), axis, true);
            CHAINERX_ASSERT(gamma.shape() == reduced_shape);
            CHAINERX_ASSERT(beta.shape() == reduced_shape);
            CHAINERX_ASSERT(mean.shape() == reduced_shape);
            CHAINERX_ASSERT(var.shape() == reduced_shape);
=======
std::unique_ptr<BatchNormForwardBackward> CudaDevice::GetBatchNormForwardBackward(
        const Array& running_mean, const Array& running_var, Scalar eps, Scalar decay, const Axes& axis) {
    cuda_internal::DeviceInternals& device_internals = cuda_internal::GetDeviceInternals(*this);
    return std::make_unique<CudaBatchNormForwardBackward>(device_internals.cudnn_handle(), running_mean, running_var, eps, decay, axis);
}
>>>>>>> 9fb6599a

            CHAINERX_ASSERT(&x.device() == &gamma.device());
            CHAINERX_ASSERT(&x.device() == &beta.device());
            CHAINERX_ASSERT(&x.device() == &mean.device());
            CHAINERX_ASSERT(&x.device() == &var.device());

            CHAINERX_ASSERT(GetKind(x.dtype()) == DtypeKind::kFloat);
            CHAINERX_ASSERT(GetKind(gamma.dtype()) == DtypeKind::kFloat);
            CHAINERX_ASSERT(GetKind(beta.dtype()) == DtypeKind::kFloat);
            CHAINERX_ASSERT(GetKind(mean.dtype()) == DtypeKind::kFloat);
            CHAINERX_ASSERT(GetKind(var.dtype()) == DtypeKind::kFloat);
        }

        if (static_cast<double>(eps) < CUDNN_BN_MIN_EPSILON) {
            throw CudnnError{"Minimum allowed epsilon is ", CUDNN_BN_MIN_EPSILON, " but found ", eps, "."};
        }
        // TODO(hvy): Implement and test the `out` argument.
        if (out.has_value()) {
            throw NotImplementedError{"Passing out as an argument is not yet supported."};
        }

        CudaDevice& device = dynamic_cast<CudaDevice&>(x.device());
        CudaSetDeviceScope scope{device.index()};

        Array x_cont = internal::AsContiguous(x);
        cuda_internal::CudnnTensorDescriptor x_desc{x_cont};

        cudnnBatchNormMode_t mode = GetBatchNormMode(axis);

        cuda_internal::CudnnTensorDescriptor gamma_beta_mean_var_desc = DeriveBatchNormTensorDescriptor(x_desc, mode);
        Dtype gamma_beta_mean_var_dtype = gamma_beta_mean_var_desc.GetDtype();

        Array gamma_casted_cont = internal::AsContiguous(gamma, gamma_beta_mean_var_dtype);
        Array beta_casted_cont = internal::AsContiguous(beta, gamma_beta_mean_var_dtype);
        Array mean_casted_cont = internal::AsContiguous(mean, gamma_beta_mean_var_dtype);
        Array var_casted_cont = internal::AsContiguous(var, gamma_beta_mean_var_dtype);

        Dtype dtype = x_cont.dtype();

        Array actual_out = EmptyLike(x, device);

        device.cudnn_handle().Call(
                cudnnBatchNormalizationForwardInference,
                GetBatchNormMode(axis),
                cuda_internal::GetCudnnCoefficientPtr<1>(dtype),
                cuda_internal::GetCudnnCoefficientPtr<0>(dtype),
                *x_desc,
                internal::GetRawOffsetData(x_cont),
                *x_desc,
                internal::GetRawOffsetData(actual_out),
                *gamma_beta_mean_var_desc,
                internal::GetRawOffsetData(gamma_casted_cont),
                internal::GetRawOffsetData(beta_casted_cont),
                internal::GetRawOffsetData(mean_casted_cont),
                internal::GetRawOffsetData(var_casted_cont),
                static_cast<double>(eps));

        return actual_out;
    }
};

<<<<<<< HEAD
CHAINERX_REGISTER_OP_CUDA(FixedBatchNormOp, CudaFixedBatchNormOp);
=======
    Array x_cont = internal::AsContiguous(x);
    cuda_internal::CudnnTensorDescriptor x_desc{x_cont};
    cudnnBatchNormMode_t mode = GetBatchNormMode(axis);

    cuda_internal::CudnnTensorDescriptor gamma_beta_mean_var_desc = DeriveBatchNormTensorDescriptor(x_desc, mode);
    Dtype gamma_beta_mean_var_dtype = gamma_beta_mean_var_desc.GetDtype();

    Array gamma_casted_cont = internal::AsContiguous(gamma, gamma_beta_mean_var_dtype);
    Array beta_casted_cont = internal::AsContiguous(beta, gamma_beta_mean_var_dtype);
    Array mean_casted_cont = internal::AsContiguous(mean, gamma_beta_mean_var_dtype);
    Array var_casted_cont = internal::AsContiguous(var, gamma_beta_mean_var_dtype);

    Array out = EmptyLike(x, x.device());

    cuda_internal::DeviceInternals& device_internals = cuda_internal::GetDeviceInternals(*this);

    device_internals.cudnn_handle().Call(
            cudnnBatchNormalizationForwardInference,
            GetBatchNormMode(axis),
            cuda_internal::GetCudnnCoefficientPtr<1>(x.dtype()),
            cuda_internal::GetCudnnCoefficientPtr<0>(x.dtype()),
            *x_desc,
            internal::GetRawOffsetData(x_cont),
            *x_desc,
            internal::GetRawOffsetData(out),
            *gamma_beta_mean_var_desc,
            internal::GetRawOffsetData(gamma_casted_cont),
            internal::GetRawOffsetData(beta_casted_cont),
            internal::GetRawOffsetData(mean_casted_cont),
            internal::GetRawOffsetData(var_casted_cont),
            static_cast<double>(eps));

    return out;
}
>>>>>>> 9fb6599a

}  // namespace cuda
}  // namespace chainerx<|MERGE_RESOLUTION|>--- conflicted
+++ resolved
@@ -165,7 +165,9 @@
 
         Dtype dtype = x.dtype();
 
-        device.cudnn_handle().Call(
+        cuda_internal::DeviceInternals& device_internals = cuda_internal::GetDeviceInternals(device);
+
+        device_internals.cudnn_handle().Call(
                 cudnnBatchNormalizationForwardTraining,
                 mode,
                 cuda_internal::GetCudnnCoefficientPtr<1>(dtype),
@@ -277,7 +279,9 @@
 
         Dtype dtype = x_cont.dtype();
 
-        device.cudnn_handle().Call(
+        cuda_internal::DeviceInternals& device_internals = cuda_internal::GetDeviceInternals(device);
+
+        device_internals.cudnn_handle().Call(
                 cudnnBatchNormalizationBackward,
                 mode,
                 cuda_internal::GetCudnnCoefficientPtr<1>(dtype),
@@ -311,7 +315,6 @@
 
 CHAINERX_REGISTER_OP_CUDA(BatchNormGradOp, CudaBatchNormGradOp);
 
-<<<<<<< HEAD
 class CudaFixedBatchNormOp : public FixedBatchNormOp {
 public:
     Array Call(
@@ -329,13 +332,6 @@
             CHAINERX_ASSERT(beta.shape() == reduced_shape);
             CHAINERX_ASSERT(mean.shape() == reduced_shape);
             CHAINERX_ASSERT(var.shape() == reduced_shape);
-=======
-std::unique_ptr<BatchNormForwardBackward> CudaDevice::GetBatchNormForwardBackward(
-        const Array& running_mean, const Array& running_var, Scalar eps, Scalar decay, const Axes& axis) {
-    cuda_internal::DeviceInternals& device_internals = cuda_internal::GetDeviceInternals(*this);
-    return std::make_unique<CudaBatchNormForwardBackward>(device_internals.cudnn_handle(), running_mean, running_var, eps, decay, axis);
-}
->>>>>>> 9fb6599a
 
             CHAINERX_ASSERT(&x.device() == &gamma.device());
             CHAINERX_ASSERT(&x.device() == &beta.device());
@@ -377,7 +373,9 @@
 
         Array actual_out = EmptyLike(x, device);
 
-        device.cudnn_handle().Call(
+        cuda_internal::DeviceInternals& device_internals = cuda_internal::GetDeviceInternals(device);
+
+        device_internals.cudnn_handle().Call(
                 cudnnBatchNormalizationForwardInference,
                 GetBatchNormMode(axis),
                 cuda_internal::GetCudnnCoefficientPtr<1>(dtype),
@@ -397,44 +395,7 @@
     }
 };
 
-<<<<<<< HEAD
 CHAINERX_REGISTER_OP_CUDA(FixedBatchNormOp, CudaFixedBatchNormOp);
-=======
-    Array x_cont = internal::AsContiguous(x);
-    cuda_internal::CudnnTensorDescriptor x_desc{x_cont};
-    cudnnBatchNormMode_t mode = GetBatchNormMode(axis);
-
-    cuda_internal::CudnnTensorDescriptor gamma_beta_mean_var_desc = DeriveBatchNormTensorDescriptor(x_desc, mode);
-    Dtype gamma_beta_mean_var_dtype = gamma_beta_mean_var_desc.GetDtype();
-
-    Array gamma_casted_cont = internal::AsContiguous(gamma, gamma_beta_mean_var_dtype);
-    Array beta_casted_cont = internal::AsContiguous(beta, gamma_beta_mean_var_dtype);
-    Array mean_casted_cont = internal::AsContiguous(mean, gamma_beta_mean_var_dtype);
-    Array var_casted_cont = internal::AsContiguous(var, gamma_beta_mean_var_dtype);
-
-    Array out = EmptyLike(x, x.device());
-
-    cuda_internal::DeviceInternals& device_internals = cuda_internal::GetDeviceInternals(*this);
-
-    device_internals.cudnn_handle().Call(
-            cudnnBatchNormalizationForwardInference,
-            GetBatchNormMode(axis),
-            cuda_internal::GetCudnnCoefficientPtr<1>(x.dtype()),
-            cuda_internal::GetCudnnCoefficientPtr<0>(x.dtype()),
-            *x_desc,
-            internal::GetRawOffsetData(x_cont),
-            *x_desc,
-            internal::GetRawOffsetData(out),
-            *gamma_beta_mean_var_desc,
-            internal::GetRawOffsetData(gamma_casted_cont),
-            internal::GetRawOffsetData(beta_casted_cont),
-            internal::GetRawOffsetData(mean_casted_cont),
-            internal::GetRawOffsetData(var_casted_cont),
-            static_cast<double>(eps));
-
-    return out;
-}
->>>>>>> 9fb6599a
 
 }  // namespace cuda
 }  // namespace chainerx