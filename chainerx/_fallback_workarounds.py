# This file defines workaround implementation for
# NumPy-compatibility functions that fall back to NumPy/CuPy functions
# for native/cuda devices respecitvely.
# The workaround does not support backprop, and also requires external
# libraries mentioned above.
# Functions defined in this file should be considered to have high priority for
# genuine implementations.
import numpy

import chainerx


try:
    import cupy
except Exception:
    cupy = None


class _DummyContext:
    def __enter__(self):
        pass

    def __exit__(self, type, value, traceback):
        pass


_dummy_context = _DummyContext()


def _to_numpy(array):
    assert isinstance(array, chainerx.ndarray)
    return chainerx.to_numpy(array, copy=False)


def _from_numpy(array):
    assert isinstance(array, numpy.ndarray)
    return chainerx.array(array, copy=False)


def _to_cupy(array):
    assert cupy is not None
    # Convert to cupy.ndarray on the same device as source array
    return chainerx._to_cupy(array)


def _from_cupy(array):
    assert cupy is not None
    assert isinstance(array, cupy.ndarray)
    device = chainerx.get_device('cuda', array.device.id)
    return chainerx._core._fromrawpointer(
        array.data.mem.ptr,
        array.shape,
        array.dtype,
        array.strides,
        device,
        array.data.ptr - array.data.mem.ptr,
        array)


def _from_chx(array, check_backprop=True):
    # Converts chainerx.ndarray to numpy/cupy.ndarray.
    # Objects with other types are kept intact.
    # Returns a pair: (xp, cupy device or dummy context, numpy/cupy.ndarray).
    if not isinstance(array, chainerx.ndarray):
        return None, _dummy_context, array
    if check_backprop and array.is_backprop_required():
        raise RuntimeError(
            'ChainerX function fallback using NumPy/CuPy is not '
            'supported for arrays that are connected to a graph.')
    backend_name = array.device.backend.name
    if backend_name == 'native':
        return numpy, _dummy_context, _to_numpy(array)
    if backend_name == 'cuda':
        if cupy is None:
            raise RuntimeError(
                'ChainerX fallback implementation for cuda backend requires '
                'cupy to be installed.')
        array_cupy = _to_cupy(array)
        return cupy, array_cupy.device, array_cupy
    raise RuntimeError(
        'ChainerX fallback implementation only supports native or cuda '
        'backends.')


def _to_chx(array):
    # Converts numpy/cupy.ndarray to chainerx.ndarray.
    # Objects with other types are kept intact.
    if isinstance(array, numpy.ndarray):
        return _from_numpy(array)
    elif cupy is not None and isinstance(array, cupy.ndarray):
        return _from_cupy(array)
    return array


def _populate_module_functions():

    def _isfinite(arr):
        xp, dev, arr = _from_chx(arr)
        with dev:
            ret = xp.isfinite(arr)
        return _to_chx(ret)

    chainerx.isfinite = _isfinite

    def _hstack(arrs):
        assert len(arrs) > 0
        arrs2 = []
        for a in arrs:
            xp, dev, a2 = _from_chx(a)
            arrs2.append(a2)
        with dev:
            ret = xp.hstack(arrs2)
        return _to_chx(ret)

    chainerx.hstack = _hstack

    def _vstack(arrs):
        assert len(arrs) > 0
        arrs2 = []
        for a in arrs:
            xp, dev, a2 = _from_chx(a)
            arrs2.append(a2)
        with dev:
            ret = xp.vstack(arrs2)
        return _to_chx(ret)

    chainerx.vstack = _vstack

    def _sign(arr):
        xp, dev, arr = _from_chx(arr)
        with dev:
            ret = xp.sign(arr)
        return _to_chx(ret)

    chainerx.sign = _sign


def _populate_ndarray():
    ndarray = chainerx.ndarray

    # __getitem__ with advanced indexing
    old_getitem = ndarray.__getitem__

    def __getitem__(arr, key):
        try:
            return old_getitem(arr, key)
        except (IndexError, chainerx.DimensionError):
            pass

        is_backprop_required = arr.is_backprop_required()

        xp, dev, arr = _from_chx(arr, check_backprop=False)
        if isinstance(key, tuple):
            key = tuple([_from_chx(k, check_backprop=False)[2] for k in key])
        else:
            _, _, key = _from_chx(key, check_backprop=False)

        with dev:
            ret = arr[key]

        # Doing this check after the fallback __getitem__ because the error
        # which caused the fallback might not be due to advanced indexing.
        # In such case the fallback __getitem__ should also raise the error.

        if is_backprop_required:
            raise RuntimeError(
                'ChainerX getitem fallback for advanced indexing is not '
                'supported for arrays that are connected to a graph.')

        return _to_chx(ret)

    # __setitem__ with advanced indexing
    def __setitem__(self, key, value):
        if self.is_backprop_required():
            raise RuntimeError(
                'ChainerX setitem fallback for advanced indexing is not '
                'supported for arrays that are connected to a graph.')

        xp, dev, self = _from_chx(self)
        if isinstance(key, tuple):
            key = tuple([_from_chx(k)[2] for k in key])
        else:
            _, _, key = _from_chx(key)
        _, _, value = _from_chx(value)

        with dev:
            self[key] = value

    ndarray.__setitem__ = __setitem__
    ndarray.__getitem__ = __getitem__

<<<<<<< HEAD
    def _min(arr, *args, **kwargs):
        _, dev, arr = _from_chx(arr)
        with dev:
            ret = arr.min(*args, **kwargs)
        return _to_chx(ret)

    ndarray.min = _min

    def _all(arr, *args, **kwargs):
        _, dev, arr = _from_chx(arr)
        with dev:
            ret = arr.all(*args, **kwargs)
        return _to_chx(ret)

    ndarray.all = _all

    def _any(arr, *args, **kwargs):
        _, dev, arr = _from_chx(arr)
        with dev:
            ret = arr.any(*args, **kwargs)
        return _to_chx(ret)

    ndarray.any = _any

    def tolist(arr):
        _, dev, arr = _from_chx(arr)
        with dev:
            ret = arr.tolist()
        return ret

    ndarray.tolist = tolist

=======
>>>>>>> 9817a2d7

def populate():
    _populate_module_functions()
    _populate_ndarray()<|MERGE_RESOLUTION|>--- conflicted
+++ resolved
@@ -189,31 +189,6 @@
     ndarray.__setitem__ = __setitem__
     ndarray.__getitem__ = __getitem__
 
-<<<<<<< HEAD
-    def _min(arr, *args, **kwargs):
-        _, dev, arr = _from_chx(arr)
-        with dev:
-            ret = arr.min(*args, **kwargs)
-        return _to_chx(ret)
-
-    ndarray.min = _min
-
-    def _all(arr, *args, **kwargs):
-        _, dev, arr = _from_chx(arr)
-        with dev:
-            ret = arr.all(*args, **kwargs)
-        return _to_chx(ret)
-
-    ndarray.all = _all
-
-    def _any(arr, *args, **kwargs):
-        _, dev, arr = _from_chx(arr)
-        with dev:
-            ret = arr.any(*args, **kwargs)
-        return _to_chx(ret)
-
-    ndarray.any = _any
-
     def tolist(arr):
         _, dev, arr = _from_chx(arr)
         with dev:
@@ -222,8 +197,6 @@
 
     ndarray.tolist = tolist
 
-=======
->>>>>>> 9817a2d7
 
 def populate():
     _populate_module_functions()
