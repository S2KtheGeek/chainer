--- conflicted
+++ resolved
@@ -48,7 +48,6 @@
             echo
             echo "----- cmake -----"
             cmake --version
-<<<<<<< HEAD
 
             echo
             echo "----- clang-tidy -----"
@@ -56,9 +55,6 @@
 
             echo
             echo "----- python -----"
-=======
-            clang-format --version
->>>>>>> fa556757
             python --version
 
             echo
@@ -96,7 +92,6 @@
             python setup.py build --debug --build-temp ./build --build-lib ./build develop
             pytest -m='not cuda' --cov --no-cov-on-fail --cov-fail-under=80 --cov-report html:build/coverage/python
 
-<<<<<<< HEAD
       # cmake
       - run:
           name: cmake
@@ -137,13 +132,12 @@
             pushd build
             make
             popd
-=======
+
       # ClangFormat
       - run:
           name: ClangFormat
           command: |
             find xchainer \( -name '*.cc' -o -name '*.h' -o -name '*.cu' \) -type f -print0 | xargs -0 -P4 -I{} bash -c 'diff -u {} <(clang-format {})'
->>>>>>> fa556757
 
       # C++ test
       - run:
