--- conflicted
+++ resolved
@@ -993,7 +993,6 @@
 
         if self._is_chainerx:
             if gv is None:
-<<<<<<< HEAD
                 self.grad = chainerx.zeros_like(self.data)
             elif gv.requires_grad:
                 gv._data_chainerx[0].cleargrad()
@@ -1006,13 +1005,6 @@
                 else:
                     gv.unchain()
                     gv.array.fill(0)
-=======
-                xp = numpy if dev.id == -1 else cuda.cupy
-                self.grad = xp.zeros_like(self.array)
-            else:
-                gv.unchain()
-                gv.array.fill(0)
->>>>>>> dc6cb4ce
 
     def copydata(self, var):
         """Copies the data array from given source variable.
