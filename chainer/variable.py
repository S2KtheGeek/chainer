import collections
import copy
import heapq
import traceback
import warnings
import weakref

import numpy
import six

import chainer
from chainer import _backprop_utils
from chainer import backend
from chainer.backends import cuda
from chainer.backends import intel64
from chainer import initializers
from chainer.initializers import constant
from chainer.utils import argument
import chainerx


def _check_grad_type(func, x, gx):
    if x.data is None or gx is None:
        # ``x.data is None`` implies that the data array is not retained
        return
    if not chainer.is_arrays_compatible((gx, x.data)):
        msg = ('Type of data and grad mismatch\ngrad: %s != data: %s' %
               (type(gx), type(x.data)))
        typ = TypeError
    elif gx.dtype != x.data.dtype:
        msg = ('Dtype of data and grad mismatch\ngrad: %s != data: %s' %
               (gx.dtype, x.data.dtype))
        typ = TypeError
    elif gx.shape != x.data.shape:
        msg = ('Shape of data and grad mismatch\ngrad: %s != data: %s' %
               (gx.shape, x.data.shape))
        typ = ValueError
    else:
        return

    detail = ''
    if func:
        detail = 'Function `{0}` ({1}) has a bug.\n'.format(
            type(func)._impl_name, func.label)
        stack = func.stack
        if stack:
            detail += 'Stacktrace of the function is below:\n'
            for line in traceback.format_list(func.stack):
                detail += line
        detail += '''
Please report this error to the issue tracker with the stack trace,
the information of your environment, and your script:
https://github.com/chainer/chainer/issues/new.
'''.format(type(func).__name__, func.label)

    raise typ(detail + msg)


def variable_repr(var):
    """Return the string representation of a variable.

    Args:
        var (~chainer.Variable): Input Variable.
    .. seealso:: numpy.array_repr
    """
    arr = backend.to_numpy(var.array)

    if var.name:
        prefix = 'variable ' + var.name
    else:
        prefix = 'variable'

    if arr is None:
        lst = 'None'
    elif arr.size > 0 or arr.shape == (0,):
        lst = numpy.array2string(arr, None, None, None, ', ', prefix + '(')
    else:  # show zero-length shape unless it is (0,)
        lst = '[], shape=%s' % (repr(arr.shape),)

    return '%s(%s)' % (prefix, lst)


def variable_str(var):
    """Return the string representation of a variable.

    Args:
        var (~chainer.Variable): Input Variable.
    .. seealso:: numpy.array_str
    """
    arr = backend.to_numpy(var.array)

    if var.name:
        prefix = 'variable ' + var.name
    else:
        prefix = 'variable'

    if arr is None:
        lst = 'None'
    else:
        lst = numpy.array2string(arr, None, None, None, ' ', prefix + '(')

    return '%s(%s)' % (prefix, lst)


class VariableNode(object):

    """Node in the backward computational graph representing a variable.

    This object represents a variable node in a computational graph. The node
    is used in error backpropagation (a.k.a. backprop) to determine which
    gradient to be passed to each function.

    A variable node is held by the corresponding :class:`~chainer.Variable`
    object, which is managed by users. :class:`~chainer.FunctionNode` objects
    that take the variable as an input also hold references to the variable
    node.

    Note that the node does not hold a reference to the corresponding data
    array in general. The data array is actually accessible by the node in the
    following cases.

    1. If there exists a :class:`~chainer.Variable` object that holds a
       reference to the variable node, the variable node holds a weak reference
       to the variable object, and thus the data array is accessible via the
       weak reference.
    2. If :meth:`retain_data` is called, the node holds a reference to the data
       array. It is mainly called by a function that needs the input or output
       data array in its backprop procedure.
       See :meth:`FunctionNode.retain_inputs()
       <chainer.FunctionNode.retain_inputs>`
       and :meth:`FunctionNode.retain_outputs()
       <chainer.FunctionNode.retain_outputs>` for more details.

    Users usually do not need to touch this variable node object. The
    computational graph is automatically managed by Chainer, and any interface
    that is beneficial for users is also provided by
    :class:`~chainer.Variable`.

    Args:
        variable (Variable): The corresponding variable object.
        name (str): Name of the variable node.

    Attributes:
        dtype: Data type of the data array.
        shape: Shape of the data array.
        name (str): Name of the variable node.

    """

    _creator_node = None
    _data = None
    _rank = 0
    # Name of the Function is assigned if this variable is a gradient generated
    # by an old-style Function
    _old_style_grad_generator = None

    def __init__(self, variable, name, **kwargs):
        if kwargs:
            argument.check_unexpected_kwargs(
                kwargs,
                grad='unexpected keyword argument "grad": '
                     'pass the gradient to Variable instead'
            )
        self._variable = weakref.ref(variable)
        self.name = name
        self._requires_grad = variable.requires_grad

        vdata = variable.data
        self._update_data_info(vdata)

    @property
    def creator(self):
        """Function object that created this variable node.

        When the function is implemented with the old-style API (i.e., it uses
        :class:`~chainer.Function` class),
        this property returns the :class:`~chainer.Function` object.
        The object is extracted from the :class:`~chainer.FunctionAdapter`
        object, so the returned object is not the function node, but instead
        the actual implementation of forward and backward procedures.

        When the function is implemented with the new-style API (i.e., it uses
        :class:`~chainer.FunctionNode` class),
        this property returns the function node
        object. In this case, the returned object is same as
        :attr:`creator_node`.

        .. warning::

           As of v3.0.0, when the creator is an old-style function, the
           following code is invalid:

           .. code-block:: python

              creator = v.creator
              v.creator = None
              ...
              v.creator = creator

           The point is that :class:`~chainer.FunctionNode` objects are used
           as nodes in the computational graph instead of
           :class:`~chainer.Function`, and each :class:`~chainer.Function`
           object only holds a *weak reference* to the corresponding
           :class:`~chainer.FunctionNode`.
           Since ``creator`` returns the :class:`~chainer.Function` object,
           the :class:`~chainer.FunctionNode` object is not kept by preserving
           ``creator``.

           The above code should be fixed as follows.

           .. code-block:: python

              creator_node = v.creator_node
              v.creator_node = None
              ...
              v.creator_node = creator_node

        """
        node = self._creator_node
        if node is None:
            return None

        if isinstance(node, chainer.function.FunctionAdapter):
            return node.function
        return node

    @creator.setter
    def creator(self, func):
        self.creator_node = func

    @property
    def creator_node(self):
        """Function node that has this variable as an output.

        See :class:`~chainer.FunctionNode` for the definition of a function
        node.

        """
        return self._creator_node

    @creator_node.setter
    def creator_node(self, func):
        if isinstance(func, chainer.Function):
            func = func.node
        self._creator_node = func
        if func is not None:
            self._rank = func.rank + 1

    @property
    def data(self):
        """Data array of the corresponding variable.

        If the data is not available, it returns ``None``.

        """
        return self._data

    @data.setter
    def data(self, d):
        self._data = d
        self._update_data_info(d)

    @property
    def grad(self):
        """Gradient array of the corresponding variable.

        If the variable is not available, it returns ``None``.

        """
        var = self._variable()
        return None if var is None else var.grad

    @property
    def grad_var(self):
        """Gradient variable of the corresponding variable.

        If the corresponding variable is not available, it return ``None``.

        """
        var = self._variable()
        return None if var is None else var._grad_var

    def _set_grad_var_if_available(self, g):
        var = self._variable()
        if var is not None:
            var._grad_var = g

    @property
    def label(self):
        """Short text that represents the variable node."""
        if self.shape == ():
            return str(self.dtype)
        return '(%s), %s' % (', '.join(map(str, self.shape)),
                             str(self.dtype))

    @property
    def rank(self):
        return self._rank

    @property
    def requires_grad(self):
        """It indicates that ``grad`` will be set in backward calculation."""
        return self._requires_grad

    def get_variable(self):
        """Returns the corresponding :class:`~chainer.Variable` object.

        VariableNode object holds a weak reference of the variable object. If
        the reference is alive, it is returned by this property. Otherwise,
        this property creates a new :class:`~chainer.Variable` object from
        this node object and returns it.

        Returns:
            Variable: The variable object that refers this node.

        """
        var = self._variable()
        if var is not None:
            return var

        var = Variable(self.data, name=self.name,
                       requires_grad=self._requires_grad)
        var._node = self
        return var

    def get_variable_or_none(self):
        """Returns the holding :class:`~chainer.Variable` object or ``None``.

        VariableNode object holds a weak reference of the variable object.If
        the reference is alive, it is returned by this property. Otherwise,
        returns ``None``.

        Returns:
            Variable: The variable object that refers this node.

        """
        return self._variable()

    def set_creator(self, creator):
        """Sets a :class:`~chainer.Function` object that created this node.

        This method is equivalent to ``self.creator = creator``. A
        :class:`~chainer.FunctionNode` object can also be passed.

        Args:
            creator (Function or FunctionNode): Function that has created this
                variable.

        """
        self.creator = creator

    def set_creator_node(self, creator_node):
        """Sets a :class:`~chainer.FunctionNode` object that created this node.

        This method is equivalent to ``self.creator_node = creator_node``. A
        :class:`~chainer.Function` object can also be passed, in which case the
        :attr:`Function.node <chainer.Function.node>` attribute is used.

        Args:
            creator_node (FunctionNode or Function): Function node that has
                this variable as an output.

        """
        self.creator_node = creator_node

    def unchain(self):
        """Deletes the reference to the creator of this variable node.

        This method is equivalent to ``self.creator_node = None``.

        """
        self.creator_node = None

    def retain_data(self):
        """Lets the node hold a reference to the underlying data array.

        This method gets the data array of the corresponding variable and keeps
        it. If the weak reference to the corresponding variable is dead, it
        raises an error.

        """
        variable = self._variable()
        if variable is not None:
            self.data = variable.data
        else:
            raise RuntimeError('cannot retain variable data: the variable has '
                               'been already released')

    def _update_data_info(self, d):
        if d is None:
            self.dtype = None
            self.shape = None
        else:
            self.dtype = d.dtype
            self.shape = d.shape

        # If the node has a reference to data, update it as well.
        if self._data is not None:
            self._data = d

    def _check_old_style_gradient(self):
        if self._old_style_grad_generator is not None:
            raise RuntimeError(
                'cannot twice-differentiate an old style Function "%s"' %
                self._old_style_grad_generator)


def _create_variable(data, name, grad, requires_grad):
    return Variable(
        data, name=name, grad=grad, requires_grad=requires_grad)


class Variable(object):

    """__init__(data=None, *, name=None, grad=None, requires_grad=True)

    Array with a structure to keep track of computation.

    Every variable holds a data array of type either :class:`numpy.ndarray` or
    :class:`cupy.ndarray`.

    A variable object holds a data array and a
    :class:`~chainer.variable.VariableNode` object of
    a computational graph. If the variable is constructed by the user, the node
    is *root* and does not hold any parent. If the variable is constructed by a
    :class:`~chainer.FunctionNode` object (i.e., by calling functions under
    ``chainer.functions`` or user-defined functions), or by using operators
    (see the list below), the node holds a reference to its parent called
    :attr:`creator_node`.
    This reference is used in backpropagation to backtrack the graph.

    Users can disable (resp. enable) this chaining behavior by calling
    :func:`~chainer.no_backprop_mode` (resp.
    :func:`~chainer.force_backprop_mode`).
    In the former context, a variable never creates a computational graph,
    whereas in the latter context, it is forced to create.

    .. note::

        The following operators are defined for variable(s).

        * Indexing: ``a[slices]`` (:meth:`__getitem__`)
        * Addition: ``a + b`` (:meth:`__add__`, :meth:`__radd__`)
        * Subtraction: ``a - b`` (:meth:`__sub__`, :meth:`__rsub__`)
        * Multiplication: ``a * b`` (:meth:`__mul__`, :meth:`__rmul__`)
        * Division: ``a / b`` (:meth:`__div__`, :meth:`__rdiv__`, \
                               :meth:`__truediv__`, :meth:`__rtruediv__`)
        * Floor Division: ``a // b`` (:meth:`__floordiv__`, \
                                      :meth:`__rfloordiv__`)
        * Exponentiation: ``a ** b`` (:meth:`__pow__`, :meth:`__rpow__`)
        * Matrix Multiplication: ``a @ b`` (:meth:`__matmul__`, \
                                            :meth:`__rmatmul__`)
        * Negation (Arithmetic): ``- a`` (:meth:`__neg__`)
        * Absolute value: ``abs(a)`` (:meth:`__abs__`)

    .. warning::

       ``volatile`` argument is not supported anymore since v2.
       Instead, use :func:`chainer.no_backprop_mode`.

    Args:
        data (numpy.ndarray or cupy.ndarray): Initial data array.
        name (str): Name of the variable.
        grad (numpy.ndarray or cupy.ndarray): Initial gradient array.
        requires_grad (bool): Boolean indicating whether ``grad`` will be set
            in backward calculation.

    """  # NOQA

    def __init__(self, data=None, **kwargs):
        name, grad, requires_grad = argument.parse_kwargs(
            kwargs, ('name', None), ('grad', None), ('requires_grad', True),
            volatile='volatile argument is not supported anymore. '
            'Use chainer.using_config')
        assert isinstance(requires_grad, bool)
        if data is not None:
            array_types = chainer.get_array_types()
            if not isinstance(data, array_types):
                msg = '{} or {} are expected. Actual: {}'.format(
                    ', '.join([str(at) for at in array_types[:-1]]),
                    array_types[-1], type(data))
                raise TypeError(msg)

        # Use a list as a data structure to hold the data array indirectly to
        # abstract its initialized/uninitialized state.
        self._data = [data]

        # A mutable chainerx.ndarray which is a view of the given data.
        # The view is kept in addition to the data since operations such as
        # requiring gradients will mutate the chainerx.ndarray. This we do not
        # want to propagate to the data given by the caller.
        self._data_chainerx = None

        self._loss_scale = None
        self._grad_var = None if grad is None else Variable(grad)
        self._is_chainerx = (
            chainerx.is_available() and isinstance(data, chainerx.ndarray))

        if self._is_chainerx:
            # Create a view of the given data to hold internally and modify.
            if requires_grad:
                if data.is_grad_required():
                    self._data_chainerx = self._data
                else:
                    self._data_chainerx = [data.view().require_grad()]
                self._data_chainerx[0].set_grad(grad)
            else:
                if data.is_backprop_required():
                    raise ValueError(
                        'Cannot initialize a variable to not require '
                        'gradients if the ChainerX array already requires '
                        'backprop.')
                if grad is not None:
                    raise ValueError(
                        'Cannot initialize a variable with gradients if the '
                        'require_grad argument is False.')
                self._data_chainerx = [data.view()]

            self._requires_grad = None
            # ChainerX itself has own node objects, but not exposed to python.
            self._node = None
            self._name = name
        else:
            # self._requires_grad need to be set before creating the node.
            self._requires_grad = requires_grad
            self._node = VariableNode(self, name)
            self._name = None  # Use self._node.name

    def __copy__(self):
        return self._copy_to(Variable())

    def _copy_to(self, target):
        target.__dict__ = copy.copy(self.__dict__)
        target._node = VariableNode(target, self.name)
        return target

    def __reduce__(self):
        return _create_variable, (self.data, self.name, self.grad,
                                  self._requires_grad)

    def __repr__(self):
        return variable_repr(self)

    def __str__(self):
        return variable_str(self)

    @property
    def xp(self):
        """Array module for this variable.

        Depending on which of CPU/GPU this variable is on, this property
        returns :mod:`numpy` or :mod:`cupy`.

        """
        return backend.get_array_module(self)

    @property
    def name(self):
        if self._is_chainerx:
            return self._name
        return self._node.name

    @name.setter
    def name(self, n):
        if self._is_chainerx:
            self._name = n
            return
        self._node.name = n

    def summary(self):
        if self.name:
            return '<variable %s>' % self.name
        else:
            return '<variable at 0x%x>' % id(self)

    def debug_print(self):
        """Display a summary of the stored data and location of the Variable"""

        msg = """{summary}
- device: {device}
- backend: {backend}
- shape: {shape}
- dtype: {dtype}
- statistics: {stats}
- grad: {grad}"""

        stats_msg = 'mean={0:.8f}, std={1:.8f}'

        data = self.data
        with cuda.get_device_from_array(data) as dev:
            xp = numpy if int(dev) == -1 else cuda.cupy

            if data is None:
                # `data` can be `None` if constructed without any arguments
                device = None
                backend = None
                stats = None
            else:
                device = getattr(data, 'device', 'CPU')
                backend = type(data)
                stats = stats_msg.format(float(xp.mean(data)),
                                         float(xp.std(data)))
            shape = getattr(data, 'shape', None)
            dtype = getattr(data, 'dtype', None)

            if self.grad is None:
                grad = None
            elif xp.all(self.grad == 0):
                grad = 0
            else:
                grad = stats_msg.format(float(xp.mean(self.grad)),
                                        float(xp.std(self.grad)))

        return msg.format(summary=self.summary(), device=device,
                          backend=backend, shape=shape, dtype=dtype,
                          stats=stats, grad=grad)

    def __pos__(self):
        return self

    def __len__(self):
        """Returns the first dimension of the data array.

        Returns:
            int: Number of the first dimension of the data array.

        """
        return len(self.data)

    @property
    def label(self):
        """Short text that represents the variable."""
        if self._is_chainerx:
            raise RuntimeError(
                'A variable of ChainerX does not provide a node label.')
        return self._node.label

    @property
    def creator(self):
        """Function implementation that created this variable.

        When this variable has been created by an old-style function (i.e., it
        is implemented as a subclass of :class:`Function`), this property
        returns that :class:`Function` object.

        When this variable has been created by a new-style function (i.e., it
        is implemented as a subclass of :class:`FunctionNode` class), this
        property returns that node object.

        """
        if self._is_chainerx:
            raise RuntimeError(
                'A variable of ChainerX does not provide a creator.')
        return self._node.creator

    @creator.setter
    def creator(self, func):
        if self._is_chainerx:
            raise RuntimeError(
                'A variable of ChainerX does not provide a creator.')
        self._node.creator = func

    @property
    def creator_node(self):
        """:class:`FunctionNode` object that created this variable.

        This property has a setter to which ``None`` can be set. Setting
        ``None`` to this property is equivalent to call :meth:`unchain`;
        it purges the variable from the function that created this variable.

        The setter also accepts the original :class:`FunctionNode` object that
        created this variable. For example, you can once set ``None`` to this
        property and then set the original value again.

        .. note::
           Setting an irrelevant :meth:`FunctionNode` object does not emit any
           error immediately, whereas the behavior is undefined. Do not set
           a :meth:`FunctionNode` object that did not create this variable
           object.

        """
        if self._is_chainerx:
            raise RuntimeError(
                'A variable of ChainerX does not provide a creator_node.')
        return self._node._creator_node

    @creator_node.setter
    def creator_node(self, func):
        if self._is_chainerx:
            raise RuntimeError(
                'A variable of ChainerX does not provide a creator_node.')
        self._node.creator_node = func

    @property
    def array(self):
        """The underlying data array.

        It is either :class:`numpy.ndarray` or :class:`cupy.ndarray` object,
        or ``None`` if the variable in in an uninitialized state.

        """
        return self._data[0]

    @array.setter
    def array(self, d):
        if self._is_chainerx:
            d_old = self._data_chainerx[0]
            if d_old.is_backprop_required() or d.is_backprop_required():
                raise ValueError(
                    'Cannot update the array of a Variable if either the '
                    'existing or the new array requires backprop.')
            self._data_chainerx[0] = d.view()
        else:
            self._node._update_data_info(d)
        self._data[0] = d

    @property
    def data(self):
        """The underlying data array (equivalent to :attr:`array`).

        Note that using this attribute directly is discouraged; use
        :attr:`array` instead. Using :attr:`array`, you can find an error
        earlier when your code mixes up Variable and ndarray because
        ndarray does not have an attribute ``.array`` while it has
        ``.data``.

        """
        return self.array

    @data.setter
    def data(self, d):
        self.array = d

    @property
    def grad(self):
        """Gradient array of this variable.

        Note that this property returns the underlying array of the gradient
        variable instead of the gradient variable itself; to get/set
        gradient variable, use :attr:`grad_var` instead.

        If the underlying array is a :class:`chainerx.ndarray` and
        requires_grad is false, trying to access the gradient will results in
        and error.

        """
        gv = self.grad_var
        return None if gv is None else gv.data

    @grad.setter
    def grad(self, g):
        if g is None:
            self.grad_var = None
        else:
            self.grad_var = Variable(g)

    @property
    def grad_var(self):
        """Gradient variable."""
        if self._is_chainerx:
            # Update is gradient variable if it has not yet been initialized or
            # it happens to be dirty w.r.t. the actual gradient of the
            # underlying chainerx.ndarray.
            arr = self._data_chainerx[0]
            actual_grad = arr.grad if arr.is_grad_required() else None
            if actual_grad is None:
                self._grad_var = None
            else:
                g = self._grad_var
                old_grad = None if g is None else g._data_chainerx[0]
                if actual_grad is not old_grad:
                    self._grad_var = Variable(
                        actual_grad,
                        requires_grad=actual_grad.is_backprop_required())
        return self._grad_var

    @grad_var.setter
    def grad_var(self, g):
        if g is not None:
            _check_grad_type(None, self, g.array)

        if self._is_chainerx:
            if g is None:
                self._data_chainerx[0].set_grad(None)
            else:
                assert g._is_chainerx
                self._data_chainerx[0].set_grad(g._data_chainerx[0])

        self._grad_var = g

    @property
    def shape(self):
        return self.data.shape

    @property
    def ndim(self):
        return self.data.ndim

    @property
    def size(self):
        return self.data.size

    @property
    def dtype(self):
        return self.data.dtype

    @property
    def rank(self):
        if self._is_chainerx:
            raise RuntimeError(
                'A variable of ChainerX does not provide a node rank.')
        return self._node.rank

    @property
    def node(self):
        if self._is_chainerx:
            raise RuntimeError(
                'A variable of ChainerX does not provide a node.')
        return self._node

    @property
    def requires_grad(self):
        """It indicates that ``grad`` will be set in backward calculation."""
        if self._is_chainerx:
            # Return is_backprop_required() and not is_grad_required().
            # Although names might be confusing, Variable.requires_grad
            # corresponds to the former.
            return self._data_chainerx[0].is_backprop_required()
        return self._requires_grad

    @property
    def T(self):
        """Transposition of this variable."""
        return chainer.functions.transpose(self)

    def to_cpu(self):
        """Copies the data and gradient arrays to CPU."""
        if self._is_chainerx:
            raise RuntimeError(
                'A variable of ChainerX does not provide a to_cpu method.')

        data = self.data
        if data is None:
            return

        if isinstance(data, cuda.ndarray):
            # cupy.ndarray to numpy.ndarray
            self._data = [cuda.to_cpu(data)]
        elif isinstance(data, intel64.mdarray):
            # ideep.mdarray to numpy.ndarray
            self._data = [numpy.array(data)]

        if self._grad_var is not None:
            self._grad_var.to_cpu()
        # ensure that the node tracks the device migration
        node = self._node
        if node._data is not None:
            node.retain_data()

    def to_gpu(self, device=None):
        """Copies the data and gradient arrays to specified GPU.

        Args:
            device: Target device specifier. If omitted, the current device is
                used.

        """
        if self._is_chainerx:
            raise RuntimeError(
                'A variable of ChainerX does not provide a to_gpu method.')

        if self.data is None:
            self._data = [None]  # Renew placeholder to break sharing
        else:
            self._data = [cuda.to_gpu(self.data, device)]
            if self._grad_var is not None:
                self._grad_var.to_gpu(device)
            # ensure that the node tracks the device migration
            node = self._node
            if node._data is not None:
                node.retain_data()

    def to_intel64(self):
        """Copies the data and gradient arrays to intel64 specific mdarray.

        If the array is not suited for intel64, it will be converted to
        :class:`numpy.ndarray`.
        """
        if self._is_chainerx:
            raise RuntimeError(
                'A variable of ChainerX does not provide a to_intel64 method.')

        intel64.check_ideep_available()
        data = self.data
        if data is not None:
            if isinstance(data, cuda.ndarray):
                # cupy.ndarray to numpy.ndarray
                data = data.get()
            if (isinstance(data, numpy.ndarray) and data.ndim in (1, 2, 4)):
                # TODO(kmaehashi): Remove ndim validation once iDeep has fixed.
                # Currently iDeep only supports (1, 2, 4)-dim arrays.
                # Note that array returned from `ideep.array` may not be an
                # iDeep mdarray, e.g., when the dtype is not float32.
                data = intel64.ideep.array(
                    data, itype=intel64.ideep.wgt_array)
            self._data = [data]

        if self._grad_var is not None:
            self._grad_var.to_intel64()
        # ensure that the node tracks the device migration
        node = self._node
        if node._data is not None:
            node.retain_data()

    def to_chainerx(self):
        """Copies the data and gradient arrays to specified device.

        Args:
            device: Target device specifier. If omitted, the current device is
                used.

        """
        data = self.data
        if data is None:
            return

        self._data = [backend.to_chainerx(data)]

        if self._grad_var is not None:
            self._grad_var.to_chainerx()

    def cleargrad(self):
        """Clears the gradient array."""
        self.grad_var = None

    def zerograd(self):
        """Initializes the gradient array by zeros.

        Note that the gradient variable is unchained from the computational
        graph by this method because this operation breaks the backprop
        validity.

        .. deprecated:: v1.15
           Use :meth:`cleargrad` instead.

        """
        warnings.warn(
            'Variable.zerograd is deprecated. Use Variable.cleargrad instead.',
            DeprecationWarning)

        if self.data is None:
            return

        gv = self._grad_var

        if self._is_chainerx:
            if gv is None:
                self.grad = chainerx.zeros_like(self.data)
            elif gv.requires_grad:
                gv._data_chainerx[0].cleargrad()
                gv._data_chainerx[0].fill(0)
        else:
            with cuda.get_device_from_array(self.data) as dev:
                if gv is None:
                    xp = numpy if dev.id == -1 else cuda.cupy
                    self.grad = xp.zeros_like(self.data)
                else:
                    gv.unchain()
                    gv.array.fill(0)

    def copydata(self, var):
        """Copies the data array from given source variable.

        This method copies the data array from given variable to this variable.
        The copy is done even if the arrays reside on different devices,
        including across the host and a GPU device. If this variable has an
        uninitialized data array, this method initializes it by the data array
        of the given variable. Similarly, if the given variable has an
        uninitialized data array, this method initializes it by the data array
        of this variable (``self``). If both are uninitialized, this method
        does nothing.

        Args:
            var (Variable): Source variable.

        """
        src = var.data
        dst = self.data
        if src is None:
            if dst is None:
                return
            var.initialize(self.shape)
            src = var.data
        elif dst is None:
            self.initialize(src.shape)
            dst = self.data
        backend.copyto(dst, src)

    def addgrad(self, var):
        """Accumulates the gradient array from given source variable.

        This method adds the gradient of a given variable to the gradient of
        this variable. The accumulation is even done across the host and
        different devices. If this variable has uninitialized data/grad arrays,
        this method initializes it with the shape of the given variable and
        then accumulates the gradient.

        Args:
            var (Variable): Source variable.

        """
        # TODO(sonots): Implement for ChainerX
        if self._is_chainerx:
            raise NotImplementedError()
        src = var._grad_var
        if src is None:
            return

        if self.data is None:
            self.initialize(var.shape)
        dst = self._grad_var

        src_dev = cuda.get_device_from_array(src.data)
        dst_dev = cuda.get_device_from_array(self.data)

        if src_dev.id != dst_dev.id:
            src = chainer.functions.copy(src, dst_dev.id)
        self._grad_var = src if dst is None else src + dst

    def set_creator(self, gen_func):
        """Notifies the variable that the given function is its creator.

        Args:
            gen_func (Function): Function object that creates this variable as
                one of its outputs.

        """
        if self._is_chainerx:
            raise RuntimeError(
                'A variable of ChainerX does not provide a creator.')
        self._node.set_creator(gen_func)

    def set_creator_node(self, fnode):
        """Notifies the variable that the given node is its creator.

        Args:
            fnode (FunctionNode): Function node that has this variable as an
                output.

        """
        if self._is_chainerx:
            raise RuntimeError(
                'A variable of ChainerX does not provide a creator node.')
        self._node.set_creator_node(fnode)

    def backward(self, retain_grad=False, enable_double_backprop=False,
                 loss_scale=None):
        """Runs error backpropagation (a.k.a.\\  backprop) from this variable.

        On backprop,
        :meth:`FunctionNode.backward() <chainer.FunctionNode.backward>`
        is called on each :class:`~chainer.FunctionNode` object appearing in
        the backward graph starting from this variable.
        The backward graph is represented by backward
        references from variable nodes to their creators, and from function
        nodes to their input variable nodes. The backprop stops at all root
        nodes. Some function nodes set ``None`` as gradients of some inputs,
        where further backprop does not take place at such inputs.

        This method uses :data:`grad` as the initial error array. User can
        manually set a gradient array before calling this method.
        If the shape of :data:`data` is ``()`` (i.e., it is scalar) and
        :data:`grad` is ``None``, then this method automatically complements
        1.0 as the initial error. This is useful on starting backprop from
        some scalar loss value.

        From v3, this method supports *differentiable backprop* (a.k.a. double
        backprop, grad of grads). To enable it, pass
        ``enable_double_backprop=True``.

        Args:
            retain_grad (bool): If ``True``, the gradient arrays of all
                intermediate variables are kept.
                Otherwise, :data:`~chainer.Variable.grad` of the
                intermediate variables are set to ``None`` on appropriate
                timing, which may reduce the maximum memory consumption.

                In most cases of training some models, the purpose of backprop
                is to compute gradients of parameters, not of all variables,
                and therefore it is recommended to set this flag ``False``.
            enable_double_backprop (bool): *(Added in v3.0)* If ``True``,
                computational trace of the whole backpropagation procedure is
                recorded to the computational graph so that one can further do
                backpropagation from the resulting gradients. Note that
                enabling it results in larger memory consumption needed to
                store the gradients w.r.t intermediate variables that are
                required for the second gradient computation.
            loss_scale (float): Loss scaling factor. Loss scaling is a usefull
                technique to mitigate vanishing gradient issue that tends to
                happen when low precision data type like float16 is used during
                training. If you set loss scaling factor, gradients of loss
                values are to be multiplied by the factor before backprop
                starts. The factor is propagated to whole gradients in a
                computational graph along the backprop. The gradients of
                parameters are divided by the factor just before the parameters
                are to be updated.
        """
        if self._is_chainerx:
            if retain_grad:
                raise RuntimeError(
                    'retain_grad is not supported for ChainerX array.')
            if loss_scale is not None:
                raise RuntimeError(
                    'loss_scale if not supported for ChainerX array.')
            arr = self._data_chainerx[0]
            assert isinstance(arr, chainerx.ndarray)
            chainerx.backward(
                arr, enable_double_backprop=enable_double_backprop)
            return

        with chainer.using_config('enable_backprop', enable_double_backprop):
            self._backward_main(retain_grad, loss_scale)

    def _backward_main(self, retain_grad, loss_scale):
        # TODO(sonots): Implement for ChainerX
        if self._is_chainerx:
            raise NotImplementedError()
        self._node._check_old_style_gradient()
        if self.creator_node is None:
            return

        cand_funcs = []
        seen_set = set()
        grads = _backprop_utils.GradTable(load_if_new=True)

        # Initialize error by 1, if this is a loss variable
        if self.data.size == 1 and self._grad_var is None:
            if self.data.ndim != 0:
                warnings.warn(
                    'Treating a scalar as a variable with only one element'
                    ' in Variable.backward is deprecated. A scalar variable'
                    ' must be a 0-dimensional array. Apply'
                    ' chainer.functions.squeeze to obtain a scalar variable.'
                    ' If the size of this variable accidentally becomes one,'
                    ' set zero to grad.',
                    DeprecationWarning)
            with cuda.get_device_from_array(self.data) as device:
                if device is cuda.DummyDevice:
                    self.grad = numpy.ones_like(self.data)
                else:
                    self.grad = cuda.cupy.ones_like(self.data)
            if loss_scale is not None:
                self.grad *= loss_scale
        grads[self._node] = self._grad_var

        def add_cand(cand):
            if cand not in seen_set:
                # Negate since heapq is min-heap
                heapq.heappush(cand_funcs, (-cand.rank, len(seen_set), cand))
                seen_set.add(cand)

        add_cand(self.creator_node)
        leaf_nodes = set()

        while cand_funcs:
            _, _, func = heapq.heappop(cand_funcs)
            inputs = func.inputs
            target_input_indexes = tuple([
                i for i, x in enumerate(inputs) if x.requires_grad
            ])
            outputs = [y() for y in func.outputs]  # access via weak ref
            out_grad = tuple([grads.pop(y) for y in outputs])
            if not target_input_indexes:
                continue

            in_data = tuple([x.data for x in inputs])
            out_grad_data = tuple(
                [None if g is None else g.data for g in out_grad])
            hooks = chainer.get_function_hooks()
            if func._n_local_function_hooks != 0:
                hooks = collections.OrderedDict(hooks)
                hooks.update(func.local_function_hooks)
            hooks = hooks.values()  # avoid six for performance

            with cuda.get_device_from_array(*(in_data + out_grad_data)):
                for hook in hooks:
                    hook.backward_preprocess(func, in_data, out_grad_data)

                # Collect the current input gradients.
                target_inputs = [inputs[i] for i in target_input_indexes]
                # Keep the order for the portability, rather than
                # in_grad = {x: grads.get_as_list(x)
                #            for x in set(target_inputs)}
                in_grad = collections.OrderedDict()
                for x in target_inputs:
                    if x not in in_grad:
                        in_grad[x] = grads.get_as_list(x)
                        # to reduce memory usage
                        x._set_grad_var_if_available(None)

                _backprop_utils.backprop_step(
                    func, target_input_indexes, out_grad, in_grad)

                for hook in hooks:
                    hook.backward_postprocess(func, in_data, out_grad_data)

            for y, gy in six.moves.zip(outputs, out_grad):
                if y is not None and y is not self.node:
                    y._set_grad_var_if_available(
                        gy if retain_grad else None)
            del gy, out_grad  # to reduce memory usage

            for x, gx in in_grad.items():
                if not gx:  # gradient == None
                    continue

                for gx_elem in gx:
                    _check_grad_type(func, x, gx_elem.data)
                del gx_elem  # to reduce memory usage

                if x.creator_node is None:  # leaf
                    leaf_nodes.add(x)
                else:
                    add_cand(x.creator_node)
            del gx, in_grad  # to reduce memory usage

        for x in leaf_nodes:
            x_var = x.get_variable_or_none()
            gx = grads.pop(x)
            if x_var is not None:
                x_var._grad_var = gx
                x_var._loss_scale = loss_scale
        grads.assert_no_grads()

    def reshape(self, *shape):
        """Returns a variable of a different shape and the same content.

        .. seealso::
           :func:`chainer.functions.reshape` for full documentation,

        """
        if len(shape) == 1 and isinstance(shape[0], (tuple, list)):
            shape = shape[0]
        return chainer.functions.reshape(self, shape)

    def transpose(self, *axes):
        """Permute the dimensions of an input variable without copy.

        .. seealso::
           :func:`chainer.functions.transpose` for full documentation.

        """
        if len(axes) == 0:
            axes = None
        elif len(axes) == 1 and (isinstance(axes[0], (tuple, list)) or
                                 axes[0] is None):
            axes = axes[0]
        return chainer.functions.transpose(self, axes)

    def unchain(self):
        """Deletes the reference to the creator of this variable.

        This method deletes the reference to the creator from the corresponding
        variable node. Unlike :meth:`unchain_backward`, it does not backtrack
        the graph.

        This method is equivalent to ``self.creator_node = None``.

        """
        if self._is_chainerx:
            raise RuntimeError(
                'A variable of ChainerX does not provide an unchain method.')
        self.creator_node = None

    def unchain_backward(self):
        """Deletes references between variable nodes and functions backward.

        After this method completes, intermediate variable nodes and functions
        that are not referenced from anywhere are deallocated by reference
        count GC. Also this variable itself deletes the reference to its
        creator function from the node, i.e. the node becomes root in the
        computation graph. It indicates that backprop after unchaining stops at
        this variable. This behavior is useful to implement truncated BPTT.

        """
        if self._is_chainerx:
            raise RuntimeError(
                'A variable of ChainerX does not provide an unchain_backward '
                'method.')
        cand_funcs = []
        seen_set = set()

        def add_cand(cand):
            if cand is not None and cand not in seen_set:
                cand_funcs.append(cand)
                seen_set.add(cand)

        add_cand(self.creator_node)

        while cand_funcs:
            func = cand_funcs.pop()
            for var in func.inputs:
                add_cand(var.creator_node)
            func.unchain()

    def retain_data(self):
        """Lets the corresponding variable node keep the underlying array."""
        if self._is_chainerx:
            raise RuntimeError(
                'A variable of ChainerX does not provide a retain_data '
                'method.')
        self._node.data = self._data[0]

    def __lt__(self, other):
        """This operator is not defined for Variable."""
        raise NotImplementedError()

    def __le__(self, other):
        """This operator is not defined for Variable."""
        raise NotImplementedError()

    def __eq__(self, other):
        """This operator is not defined for Variable."""
        raise NotImplementedError()

    def __ne__(self, other):
        """This operator is not defined for Variable."""
        raise NotImplementedError()

    def __gt__(self, other):
        """This operator is not defined for Variable."""
        raise NotImplementedError()

    def __ge__(self, other):
        """This operator is not defined for Variable."""
        raise NotImplementedError()

    def __nonzero__(self):
        """This operator is not defined for Variable."""
        raise NotImplementedError()

    def __bool__(self):
        """This operator is not defined for Variable."""
        raise NotImplementedError()

    __array_priority__ = 200
    __hash__ = None


class Parameter(Variable):

    """Parameter variable that can be registered to a link.

    Parameter is a subclass of :class:`Variable`. It almost behaves as same
    as a usual variable except that a parameter can be registered to a
    :class:`~chainer.Link` object just by assigning it to an attribute of
    the link within an :meth:`~chainer.Link.init_scope` context.

    Parameter also supports an initialization by an initializer. It can have
    two initializers: one for the data array, and the other for the gradient
    array. The initializer only specifies the way of filling the elements of
    these arrays, and the shape information is specified at the initialization
    point.

    When a link that the parameter has been registered to is passed to an
    :class:`~chainer.GradientMethod`, an update rule is set to the parameter.
    This update rule specifies how to update the data array of the parameter
    using its gradient array.

    Args:
        initializer (~chainer.Initializer or numpy.ndarray or cupy.ndarray):
            Initializer of the data array. If ``shape`` is given, this
            initializer is immediately used to initialize the data array.
            Otherwise, if it is an array, it is immediately used as the data
            array, and otherwise the data array is left uninitialized and will
            be initialized by this initializer in :meth:`initialize`. It can
            also be a scalar, in which case the data array will be filled by
            this scalar. Note that float32 is used in this case.
        shape (int or tuple of int or None): Shape of the parameter. If it is
            ``None``, the initialization is deferred to the call of
            :meth:`initialize`.
        name (str): Name of the parameter.

    Attributes:
        initializer: Initializer of the data array. It is used for
            initializing the data array of an uninitialized variable.
        update_rule: :class:`~chainer.optimizer.UpdateRule` instance that
            updates this variable as a parameter. This argument is set to
            :attr:`update_rule`.

    """

    initializer = None
    _grad_initializer = None
    _initial_backend = None
    _initial_device = None

    def __init__(self, initializer=None, shape=None, name=None):
        if initializer is None:
            initializer = constant.NaN()
        elif numpy.isscalar(initializer):
            initializer = constant.Constant(initializer)
        if shape is None:
            if chainer.is_arrays_compatible([initializer]):
                # parameter initialized by the initial array
                super(Parameter, self).__init__(initializer, name=name)
            else:
                # uninitialized parameter
                super(Parameter, self).__init__(name=name)
                dtype = getattr(initializer, 'dtype', None)
                self._grad_initializer = constant.NaN(dtype)
        else:
            # parameter initialized with a given shape
            if chainer.is_arrays_compatible([initializer]):
                xp = backend.get_array_module(initializer)
                initializer = constant.Constant(initializer)
            else:
                xp = numpy
            data = initializers.generate_array(initializer, shape, xp)
            grad = xp.full_like(data, numpy.nan)
            super(Parameter, self).__init__(data, name=name, grad=grad)

        self.update_rule = None
        self.initializer = initializer

    def __copy__(self):
        return self._copy_to(Parameter())

    def __reduce__(self):
        return _recover_parameter, (self.data, self.name, self.grad,
                                    self.initializer, self.update_rule)

    def to_cpu(self):
        super(Parameter, self).to_cpu()
        if self.data is None:
            self._initial_backend = None
            self._initial_device = None

    def to_gpu(self, device=None):
        super(Parameter, self).to_gpu(device)
        if self.data is None:
            if device is None:
                device = cuda.Device().id
            self._initial_backend = 'cuda'
            self._initial_device = device

    def to_intel64(self):
        super(Parameter, self).to_intel64()
        if self.data is None:
            self._initial_backend = 'intel64'
            self._initial_device = None

    def cleargrad(self):
        super(Parameter, self).cleargrad()
        if self.data is None:
            self._grad_initializer = None

    def zerograd(self):
        super(Parameter, self).zerograd()
        if self.data is None:
            dtype = getattr(self.initializer, 'dtype', None)
            self._grad_initializer = initializers.Zero(dtype)

    def initialize(self, shape):
        """Initializes the uninitialized variable.

        Uninitialized variable is a variable created with the data array set to
        None. This method creates and initializes the data array. The shape of
        the variable can be left unknown until this method is called.

        Args:
            shape (tuple of int): Shape of the data array.

        """
        # TODO(sonots): Support ChainerX
        xp = numpy if self._initial_backend != 'cuda' else cuda.cupy
        with cuda.get_device_from_id(self._initial_device):
            data = initializers.generate_array(self.initializer, shape, xp)

            ginit = self._grad_initializer
            grad = None if ginit is None else initializers.generate_array(
                ginit, shape, xp)

        self.data = data
        self.grad = grad

        # Convert the array for iDeep.
        if self._initial_backend == 'intel64':
            self.to_intel64()

    def update(self):
        """Updates the data array using the gradient and the update rule.

        This method updates the parameter using the attached update rule.

        """
        if self.update_rule is not None:
            self.update_rule.update(self)


def as_variable(obj):
    """Converts an array or a variable into :class:`~chainer.Variable`.

    This is a convenient function to get a :class:`~chainer.Variable` object
    transparently from a raw array or a variable.

    Note that this function should only be used for type consistency (i.e., to
    enforce the return value of an API having type :class:`~chainer.Variable`).
    The :class:`~chainer.Variable.requires_grad` flag is kept as is; if ``obj``
    is a raw array, the newly created variable has ``requires_grad = False``.
    In order to make a variable w.r.t. which you want to compute the gradient,
    you should use :class:`~chainer.Variable` directly.

    Args:
        obj (numpy.ndarray or cupy.ndarray or ~chainer.Variable): An array or
            a variable that you want to convert to :class:`~chainer.Variable`.

    Returns:
        ~chainer.Variable:
        A variable converted from ``obj``. If ``obj`` is a raw array, this is a
        new :class:`~chainer.Variable` object that wraps the array. If ``obj``
        is already a :class:`~chainer.Variable` object, this function returns
        ``obj`` as is.

    """
    if isinstance(obj, Variable):
        return obj

    if chainerx.is_available() and isinstance(obj, chainerx.ndarray):
        requires_grad = obj.is_backprop_required()
    else:
        requires_grad = False
    return Variable(obj, requires_grad=requires_grad)


# TODO(hvy): Make private, i.e. _as_array?
def as_array(obj):
    """Returns the underlying array from a variable or an array.

    This is a convenient function to get the underlying array object
    transparently from an object that could be either a variable or an array.

    Args:
        obj (chainerx.ndarray numpy.ndarray or cupy.ndarray or
            ~chainer.Variable): An array or a variable.

    Returns:
        chainerx.ndarray numpy.ndarray or cupy.ndarray or ~chainer.Variable:
        The underlying array object of the argument.

    """
    if isinstance(obj, Variable):
        if obj._is_chainerx:
            return obj._data_chainerx[0]
        return obj.array
    return obj


def _recover_parameter(data, name, grad, initializer, update_rule):
    p = Parameter(initializer=initializer, name=name)
    p.data = data
    p.grad = grad
    p.update_rule = update_rule
    return p


<<<<<<< HEAD
class _ChainerxVariableProps(object):

    shape = None
    dtype = None
=======
class _ChainerxVariableNodeProps(object):
>>>>>>> 44dcd10e

    def __init__(self, x):
        self.shape = x.shape
        self.dtype = x.dtype<|MERGE_RESOLUTION|>--- conflicted
+++ resolved
@@ -1564,14 +1564,7 @@
     return p
 
 
-<<<<<<< HEAD
-class _ChainerxVariableProps(object):
-
-    shape = None
-    dtype = None
-=======
 class _ChainerxVariableNodeProps(object):
->>>>>>> 44dcd10e
 
     def __init__(self, x):
         self.shape = x.shape
