import collections
import heapq
import traceback
import weakref

import numpy
import six

import chainer
from chainer import _backprop_utils
from chainer.backends import cuda
from chainer import configuration
from chainer import function_hook
from chainer.graph_optimizations.static_graph_utilities \
    import static_forward_optimizations
from chainer.utils import type_check
from chainer import variable


class FunctionNode(object):

    """Function node of the computational graph.

    FunctionNode is a class representing a node in a computational graph. The
    node corresponds to an application of a differentiable function to input
    variables.

    When a differentiable function is applied to :class:`~chainer.Variable`
    objects,
    it creates an instance of FunctionNode implementation and calls its
    :meth:`apply` method. The :meth:`apply` method basically does the following
    three things.

    1. Adding an edge from the function node to the variable node corresponding
       to each input. The node of each input is extracted by
       :attr:`Variable.node <chainer.Variable.node>`.
    2. Computing the output arrays of the function.
    3. Creating a :class:`~chainer.Variable` object for each output array and
       adding an edge from the node of the variable to the function node.

    The output variables are then returned.

    .. admonition:: Example

       Let ``x`` be an instance of :class:`~chainer.Variable` and ``f`` be an
       instance of :class:`FunctionNode` taking only one argument.
       Then the following code

       >>> import numpy, chainer
       >>> x = chainer.Variable(numpy.zeros(10))
       >>> f = chainer.functions.math.identity.Identity()
       >>> y = f.apply((x,))[0]

       computes a new variable ``y`` and creates backward references. The
       backward references are actually set as per the following diagram::

           x.node <--- f <--- y.node

       If an application of another function ``g`` occurs as

       >>> g = chainer.functions.math.identity.Identity()
       >>> z = g.apply((x,))[0]

       then the graph grows with a branch::

                    |--- f <--- y.node
           x.node <-+
                    |--- g <--- z.node

       Note that the branching is correctly managed on backward computation,
       i.e. the gradients from ``f`` and ``g`` are accumulated to the gradient
       of ``x``.

    Every function-node implementation should provide :meth:`forward` and
    :meth:`backward`. Instead of overriding :meth:`forward`, one can also
    implement :meth:`forward_cpu` and :meth:`forward_gpu` when the
    implementations for CPU and GPU arrays are totally different.

    Note that the input and output variables are inaccessible from
    :meth:`backward` by default. If it needs accesses to these variables, the
    :meth:`forward` method (or its CPU/GPU variants) has to call
    :meth:`retain_inputs` and :meth:`retain_outputs` appropriately. The
    retained input/output variables can be accessed from :meth:`backward` by
    calling :meth:`get_retained_inputs` and :meth:`get_retained_outputs`.

    .. note::

       There are two types of differentiable functions in Chainer (since v3).
       The first type is of a function using a subclass of
       :class:`~chainer.Function`,
       which is called *old-style differentiable function*. The second type is
       of a function using a subclass of :class:`FunctionNode`, which is called
       **new-style differentiable function**. There are several advantages on
       using the new-style differentiable function.

       - The new-style differentiable function supports *differentiable
         backpropagation*. The backpropagated gradients computed through the
         new-style differentiable functions themselves support further
         backpropagations so that the automatic higher-order differentiation is
         available.
       - The backpropagation of the new-style differentiable function can be
         more computationally efficient because the interface allows an
         implementation to omit the computation of unneeded input gradients.

       Note that the new-style differentiable function is the standard way of
       defining a function node of the computational graph in Chainer; old-
       style differentiable functions are implemented as wrappers of the new-
       style differentiable functions.

    Attributes:
        ~FunctionNode.inputs: A tuple of the input
            :class:`~chainer.variable.VariableNode` objects.
        ~FunctionNode.outputs: A tuple of weak references to the output
            :class:`~chainer.variable.VariableNode` objects.
        ~FunctionNode.rank (int): An ordinal following the topological order
            of the computational graph.
        ~FunctionNode.stack: Stack trace retrieved at the forward computation.
            The stack trace is available only in the debug mode.

    .. versionadded:: 3.0.0

    """

    inputs = None
    outputs = None
    rank = 0
    stack = None
    _input_indexes_to_retain = None
    _output_indexes_to_retain = None
    _retained_output_data = None
    _local_function_hooks = None
    _supports_static_optimizations = False
    lazy_grad_sum = False

    @property
    def local_function_hooks(self):
        """Ordered dictionary of registered function hooks.

        Contrary to ``chainer.thread_local.function_hooks``,
        which registers its elements to all functions,
        Function hooks in this property is specific to this function.

        """
        if self._local_function_hooks is None:
            self._local_function_hooks = collections.OrderedDict()
        return self._local_function_hooks

    @property
    def _n_local_function_hooks(self):
        return (0 if self._local_function_hooks is None
                else len(self._local_function_hooks))

    @property
    def label(self):
        """Short text that represents the function.

        The default implementation returns its type name.
        Each function should override it to give more information.

        """
        return self.__class__.__name__

    @property
    def output_data(self):
        """A tuple of the retained output arrays.

        This property is mainly used by :class:`Function`. Users basically do
        not have to use this property; use :meth:`get_retained_outputs`
        instead.

        """
        if self._retained_output_data is None:
            raise RuntimeError('retained output data is gone')
        out_data = [None] * len(self.outputs)
        for index, data in six.moves.zip(self._output_indexes_to_retain,
                                         self._retained_output_data):
            out_data[index] = data
        return tuple(out_data)

    @property
    def _impl_name(self):
        return self.__class__.__name__

    def __call__(self, *args, **kwargs):
        if self.__class__.__module__.startswith('chainer.'):
            msg = '''\
Chainer's built-in function class object ({}) which is derived from \
chainer.FunctionNode has been called as if it were a callable. \
Use FunctionNode.apply() method instead.
Furthermore, it's not recommended to use built-in function classes directly; \
use corresponding function aliases (those with snake_case name, such as \
F.convolution_nd) instead.\
'''.format(self.__class__.__name__)
        else:
            msg = '''\
A function class object ({}) which is derived from \
chainer.FunctionNode has been called as if it were a callable. \
Use apply() method instead.\
'''.format(self.__class__.__name__)

        raise RuntimeError(msg)

    def apply(self, inputs):
        """Computes output variables and grows the computational graph.

        Basic behavior is expressed in the documentation of
        :class:`FunctionNode`.

        .. note::

           If the :data:`~Variable.data` attribute of input variables exist on
           a GPU device, that device is made current before calling
           :meth:`forward`, so implementors do not need to take care of device
           selection in most cases.

        Args:
            inputs: Tuple of input variables. Each element can be either
                :class:`~chainer.Variable`, :class:`numpy.ndarray`,
                or :class:`cupy.ndarray`. If the element is an ndarray, it is
                automatically wrapped with :class:`~chainer.Variable`.

        Returns:
            A tuple of output :class:`~chainer.Variable` objects.

        """
        input_vars = [chainer.as_variable(x) for x in inputs]
        in_data = tuple([x.data for x in input_vars])
        requires_grad = any([x.requires_grad for x in input_vars])

        # Check for input array types
        if not chainer.is_arrays_compatible(in_data):
            raise TypeError(
                'incompatible array types are mixed in the forward input '
                '({}).\n'
                'Actual: {}'.format(
                    self.label,
                    ', '.join(str(type(x)) for x in in_data)))

        is_debug = chainer.is_debug()
        if is_debug:
            # Keep stack trace for debug
            self.stack = traceback.extract_stack()

        if configuration.config.type_check:
            self._check_data_type_forward(in_data)

        hooks = chainer.get_function_hooks()
        if self._n_local_function_hooks > 0:
            hooks = collections.OrderedDict(hooks)
            hooks.update(self.local_function_hooks)
        hooks = hooks.values()  # avoid six for performance

        for hook in hooks:
            hook.forward_preprocess(self, in_data)

        # Forward propagation
        with cuda.get_device_from_array(*in_data):
            self._input_indexes_to_retain = None
            self._output_indexes_to_retain = None
            outputs = static_forward_optimizations(self, in_data)

        # Check for output array types
        if not isinstance(outputs, tuple):
            raise TypeError(
                'forward output must be a tuple ({})\n'
                'Actual: {}'.format(self.label, type(outputs)))

        if not chainer.is_arrays_compatible(outputs):
            raise TypeError(
                'incompatible array types are mixed in the forward output '
                '({}).\n'
                'Actual: {}'.format(
                    self.label,
                    ', '.join(str(type(x)) for x in outputs)))

        for hook in hooks:
            hook.forward_postprocess(self, in_data)

        # NaN check of output values
        if is_debug:
            if any(chainer.backends._contains_nan(out)
                   for out in outputs):
                msg = ('NaN is detected on forward computation of '
                       '{}'.format(self.label))
                raise RuntimeError(msg)

        ret = tuple([variable.Variable(y, requires_grad=requires_grad)
                     for y in outputs])

        if configuration.config.enable_backprop:
            # Topological ordering
            self.rank = max([x.rank for x in input_vars]) if input_vars else 0
            # Add backward edges
            for y in ret:
                y.creator_node = self
            self.inputs = tuple([x.node for x in input_vars])
            # Add forward edges (must be weak references)
            self.outputs = tuple([weakref.ref(y.node) for y in ret])

            if self._input_indexes_to_retain is not None:
                for index in self._input_indexes_to_retain:
                    input_vars[index].retain_data()

            if self._output_indexes_to_retain is not None:
                retained_data = []
                for index in self._output_indexes_to_retain:
                    ret[index].retain_data()
                    retained_data.append(outputs[index])
                self._retained_output_data = tuple(retained_data)

            self.lazy_grad_sum = configuration.config.lazy_grad_sum

        return ret

    def _check_data_type_forward(self, in_data):
        in_type = type_check.get_light_types(in_data)
        try:
            with type_check.light_mode:
                self.check_type_forward(in_type)
            return
        except type_check.InvalidType:
            # Ignore errors on first run
            pass

        in_type = type_check.get_types(in_data, 'in_types', False)
        with type_check.get_function_check_context(self):
            self.check_type_forward(in_type)

    def check_type_forward(self, in_types):
        """Checks types of input data before forward propagation.

        This method is called before :meth:`forward` and validates the types of
        input variables using
        :ref:`the type checking utilities <type-check-utils>`.

        Args:
            in_types (~chainer.utils.type_check.TypeInfoTuple): The type
                information of input variables for :meth:`forward`.

        """
        pass

    def forward(self, inputs):
        """Computes the output arrays from the input arrays.

        It delegates the procedure to :meth:`forward_cpu` or
        :meth:`forward_gpu` by default. Which of them this method selects is
        determined by the type of input arrays. Implementations of
        :class:`FunctionNode` must implement either CPU/GPU methods or this
        method.

        Args:
            inputs: Tuple of input array(s).

        Returns:
            Tuple of output array(s).

        .. warning::

            Implementations of :class:`FunctionNode` must take care that the
            return value must be a tuple even if it returns only one array.

        """
        assert len(inputs) > 0
        if isinstance(inputs[0], cuda.ndarray):
            return self.forward_gpu(inputs)
        return self.forward_cpu(inputs)

    def forward_cpu(self, inputs):
        """Computes the output arrays from the input NumPy arrays.

        Args:
            inputs: Tuple of input :class:`numpy.ndarray` objects.

        Returns:
            Tuple of output arrays. Each element can be NumPy or CuPy arrays.

        .. warning::

            Implementation of :class:`FunctionNode` must take care that the
            return value must be a tuple even if it returns only one array.

        """
        raise NotImplementedError

    def forward_gpu(self, inputs):
        """Computes the output arrays from the input CuPy arrays.

        Args:
            inputs: Tuple of input :class:`cupy.ndarray` objects.

        Returns:
            Tuple of output arrays. Each element can be NumPy or CuPy arrays.

        .. warning::

            Implementation of :class:`FunctionNode` must take care that the
            return value must be a tuple even if it returns only one array.

        """
        raise NotImplementedError

    def retain_inputs(self, indexes):
        """Lets specified input variable nodes keep data arrays.

        By calling this method from :meth:`forward`, the function node can
        specify which inputs are required for backprop. The input variables
        with retained arrays can then be obtained by calling
        :meth:`get_retained_inputs` from inside :meth:`backward`.

        Unlike :class:`~chainer.Function`, the function node **DOES NOT** keep
        input
        arrays by default. If you want to keep some or all input arrays, do not
        forget to call this method.

        Note that **this method must not be called from the outside of**
        :meth:`forward`.

        Args:
            indexes (iterable of int): Indexes of input variables that the
                function will require for backprop.

        """
        self._input_indexes_to_retain = indexes

    def retain_outputs(self, indexes):
        """Lets specified output variable nodes keep data arrays.

        By calling this method from :meth:`forward`, the function node can
        specify which outputs are required for backprop. If this method is not
        called, no output variables will be marked to keep their data array at
        the point of returning from :meth:`apply`. The output variables with
        retained arrays can then be obtained by calling
        :meth:`get_retained_outputs` from inside :meth:`backward`.

        .. note::

           It is recommended to use this method if the function requires some
           or all output arrays in backprop. The function can also use output
           arrays just by keeping references to them directly, although it
           might affect the performance of later function applications on the
           output variables.

        Note that **this method must not be called from the outside of**
        :meth:`forward`.

        Args:
            indexes (iterable of int): Indexes of output variables that the
                function will require for backprop.

        """
        self._output_indexes_to_retain = indexes

    def backward(self, target_input_indexes, grad_outputs):
        """Computes gradients w.r.t.\\  specified inputs given output gradients.

        This method is used to compute one step of the backpropagation
        corresponding to the forward computation of this function node.
        Given the gradients w.r.t. output variables, this method computes the
        gradients w.r.t. specified input variables. Note that this method does
        not need to compute any input gradients not specified by
        ``target_input_indices``.

        Unlike :meth:`Function.backward() <chainer.Function.backward>`,
        gradients are given as  :class:`~chainer.Variable` objects and this
        method itself has to return input gradients as
        :class:`~chainer.Variable` objects. It enables the function node to
        return the input gradients with the full computational history, in
        which case it supports *differentiable backpropagation* or
        *higher-order differentiation*.

        The default implementation returns ``None`` s, which means the
        function is not differentiable.

        Args:
            target_input_indexes (tuple of int): Sorted indices of the input
                variables w.r.t. which the gradients are required. It is
                guaranteed that this tuple contains at least one element.
            grad_outputs (tuple of :class:`~chainer.Variable`\\ s): Gradients
                w.r.t. the output variables.
                If the gradient w.r.t. an output variable is not
                given, the corresponding element is ``None``.

        Returns:
            Tuple of variables that represent the gradients w.r.t. specified
            input variables. The length of the tuple can be same as either
            ``len(target_input_indexes)`` or the number of inputs. In the
            latter case, the elements not specified by ``target_input_indexes``
            will be discarded.

        .. seealso::

           :meth:`backward_accumulate` provides an alternative interface that
           allows you to implement the backward computation fused with the
           gradient accumulation.

        """
        return (None,) * len(target_input_indexes)

    def backward_accumulate(self, target_input_indexes, grad_outputs,
                            grad_inputs):
        """Computes gradients w.r.t.\\  specified inputs and accumulates them.

        This method provides a way to fuse the backward computation and the
        gradient accumulations in the case that the multiple functions are
        applied to the same variable.

        Users have to override either of this method or :meth:`backward`.
        It is often simpler to implement :meth:`backward` and is recommended
        if you do not need to provide efficient gradient accumulation.

        Args:
            target_input_indexes (tuple of int): Sorted indices of the input
                variables w.r.t. which the gradients are required. It is
                guaranteed that this tuple contains at least one element.
            grad_outputs (tuple of Variable): Gradients w.r.t. the output
                variables. If the gradient w.r.t. an output variable is not
                given, the corresponding element is ``None``.
            grad_inputs (tuple of Variable): Gradients w.r.t. the input
                variables specified by ``target_input_indexes``. These values
                are computed by other computation paths. If there is no
                gradient value existing for the variable, the corresponding
                element is ``None``. See also the note below.

        Returns:
            Tuple of variables that represent the gradients w.r.t. specified
            input variables. Unlike :meth:`backward`, the length of the tuple
            **must** be same as that of ``target_input_indices``.

        .. note::

           Gradient variables in ``grad_outputs`` are distinct, even if a
           variable is passed to multiple input arguments of the function.
           This is an implementation-detail convention to avoid the
           complication of correctly accumulating gradients in such a case.

           Usually, only the first position of ``grad_inputs`` corresponding to
           these input arguments may contain the gradient variable
           corresponding to that input variable, and other entries are set to
           ``None``. This is not the case with the ``lazy_grad_sum`` feature.
           This behavior might be changed in a future version.

        """
        # If backward_accumulate is implemented, it should be equivalent to
        # the following code using backward(). This code is provided for the
        # convenience, and it's *not* used unless you override it. You don't
        # have to use backward().
        assert isinstance(target_input_indexes, tuple)
        assert isinstance(grad_outputs, tuple)
        assert isinstance(grad_inputs, tuple)

        gxs = self.backward(target_input_indexes, grad_outputs)

        len_gxs = len(gxs)
        if len_gxs == len(self.inputs):
            gxs = tuple([gxs[i] for i in target_input_indexes])
        else:
            assert len_gxs == len(target_input_indexes)

        return tuple([gx if g_input is None else
                      g_input if gx is None else
                      gx + g_input
                      for gx, g_input in six.moves.zip(gxs, grad_inputs)])

    def _get_error_message(self, message):
        lines = [
            message,
            '  function={} ({})'.format(self._impl_name, self.label)
        ]
        if self.inputs:
            for i, input in enumerate(self.inputs):
                lines.append(
                    '    input {}: shape={} dtype={}'.format(
                        i, input.shape, input.dtype))
        if self.outputs:
            for i, output_ref in enumerate(self.outputs):
                output = output_ref()
                if output is None:
                    lines.append(
                        '    output {}: not available')
                else:
                    lines.append(
                        '    output {}: shape={} dtype={}'.format(
                            i, output.shape, output.dtype))
        return '\n'.join(lines)

    def get_retained_inputs(self):
        """Returns a tuple of retained input variables.

        This method is used to retrieve the input variables retained in
        :meth:`forward`.

        Returns:
            A tuple of retained input variables, if available. Otherwise
            return `None`.

        """
        if self._input_indexes_to_retain is None or self.inputs is None:
            return
        inputs = self.inputs
        if self._input_indexes_to_retain is None:
            raise ValueError(self._get_error_message(
                'retain_inputs is not called in forward.'))
        return tuple([inputs[index].get_variable()
                      for index in self._input_indexes_to_retain])

    def get_retained_outputs(self):
        """Returns a tuple of retained output variables.

        This method is used to retrieve the output variables retained in
        :meth:`forward`.

        Returns:
            A tuple of retained output variables, if available. Otherwise
            return `None`.

        .. note::

           This method does a tricky thing to support the case of an output
           node garbage-collected before this method is called; in this case,
           this method creates a fresh variable node that acts as an output
           node of the function node.

        """
<<<<<<< HEAD
        if self._output_indexes_to_retain is None or self.outputs is None:
            return
=======
        if self._retained_output_data is None:
            raise ValueError(self._get_error_message(
                'retain_outputs is not called in forward.'))
>>>>>>> dc05db8b
        ret = []
        outputs = self.outputs

        new_outputs = list(outputs)
        outputs_modified = False
        for index, data in six.moves.zip(self._output_indexes_to_retain,
                                         self._retained_output_data):
            output = outputs[index]()
            if output is None:
                # The output node is garbage collected, so create a fresh
                # Variable object.
                output_var = variable.Variable(data)
                output_var.creator_node = self
                new_outputs[index] = weakref.ref(output_var)
                outputs_modified = True
            else:
                output_var = output.get_variable()
            ret.append(output_var)

        if outputs_modified:
            self.outputs = tuple(new_outputs)

        return tuple(ret)

    def unchain(self):
        """Purges in/out nodes and this function node itself from the graph."""
        for y in self.outputs:
            y_ref = y()
            if y_ref is not None:
                y_ref.unchain()
        self.inputs = None

    def add_hook(self, hook, name=None):
        """Registers a function hook.

        Args:
            hook (~chainer.FunctionHook): Function hook to be
                registered.
            name (str): Name of the function hook. The name must be unique
                among function hooks registered to this function. If ``None``,
                the default name of the function hook is used.

        """
        if not isinstance(hook, function_hook.FunctionHook):
            raise TypeError('Hook must be of type FunctionHook')
        if name is None:
            name = hook.name
        hooks = self.local_function_hooks
        if name in hooks:
            raise KeyError('Hook %s already exists' % name)
        hooks[name] = hook
        hook.added(self)

    def delete_hook(self, name):
        """Unregisters the function hook.

        Args:
            name (str): The name of the function hook to be unregistered.

        """
        if name in self.local_function_hooks:
            self.local_function_hooks[name].deleted(self)
            del self.local_function_hooks[name]
        else:
            raise KeyError('Hook %s does not exist' % name)


def grad(outputs, inputs, grad_outputs=None, grad_inputs=None, set_grad=False,
         retain_grad=False, enable_double_backprop=False, loss_scale=None):
    """Computes the gradient of output variables w.r.t.\\  the input variables.

    This function implements the backpropagation algorithm. While
    :meth:`Variable.backward` also implements backprop, this function selects
    the smallest paths in the computational graph needed to compute the
    gradients w.r.t. inputs. The error is backpropagated only through these
    selected paths, which may reduce the overall computational cost.

    This function also differs from :meth:`Variable.backward` in the way to
    return the gradients; it directly returns the gradient variables as a list
    instead of setting gradients to the :attr:`Variable.grad_var` attribute of
    the original variable. It means users do not need to clear the gradient
    w.r.t. each variable before computing the gradient using this function.
    If ``set_grad`` option is set to ``True``, the computed gradient is also
    stored in the :attr:`Variable.grad_var` attribute of each variable, in
    which case any original value of :attr:`Variable.grad_var` will be updated
    even if it had already been set.

    Args:
        outputs (tuple or list of :class:`~chainer.Variable`):
            A sequence of output variables from which backprop starts.
        inputs (tuple or list of :class:`~chainer.Variable`):
            A sequence of input variables each of which this function computes
            the gradient w.r.t.
        grad_outputs (tuple or list of :class:`~chainer.Variable` or None):
            A sequence of variables that gives the initial value of each output
            gradient.
            If an element is set to ``None``, an array filled with 1 is used.
            If this argument itself is ``None``, it is treated as a sequence of
            ``None``\\ s.
        grad_inputs (tuple or list of :class:`~chainer.Variable` or None):
            A sequence of variables that gives the initial value of each input
            gradient. The gradients computed by the backprop
            algorithm are accumulated to them (not in-place). If an element
            is set to ``None``, the gradient is not accumulated to this value.
            If this argument itself is ``None``, it is treated as a sequence of
            ``None``\\ s.
        set_grad (bool): If it is ``True``, the :attr:`Variable.grad_var`
            attribute of each input variable is set to the corresponding
            computed gradient variable.
        retain_grad (bool): If it is ``True``, the gradients w.r.t. all the
            intermediate variables are stored in the :attr:`Variable.grad_var`
            attribute. In this case, the ``set_grad`` option is ignored.
        enable_double_backprop (bool): If it is ``True``, the computed
            gradients can be further backpropagated. Enabling it may increase
            the memory consumption (and possibly the computational time) to
            remember the intermediate gradient values for the second
            backpropagation.
        loss_scale (float): Loss scaling factor. Loss scaling is a usefull
            technique to mitigate vanishing gradient issue that tends to happen
            when low precision data type like float16 is used during training.
            If you set loss scaling factor, gradients of loss values are to be
            multiplied by the factor before backprop starts. The factor is
            propagated to whole gradients in a computational graph along the
            backprop. The gradients of parameters are divided by the factor
            just before the parameters are to be updated.

    Returns:
        A list of gradient variables w.r.t. the inputs.

    """
    if not isinstance(outputs, (tuple, list)):
        raise TypeError(
            'outputs must be a tuple or a list, not {}.'.format(type(outputs)))
    if not isinstance(inputs, (tuple, list)):
        raise TypeError(
            'inputs must be a tuple or a list, not {}.'.format(type(inputs)))
    if not (grad_outputs is None or isinstance(grad_outputs, (tuple, list))):
        raise TypeError(
            'grad_outputs must be a tuple or a list or None, not {}.'.format(
                type(grad_outputs)))
    if not (grad_inputs is None or isinstance(grad_inputs, (tuple, list))):
        raise TypeError(
            'grad_inputs must be a tuple or a list or None, not {}.'.format(
                type(grad_inputs)))

    for v in outputs:
        # Raise error here if v is created by Function.backward.
        # In such case, we don't know exact inputs of the creator.
        v.node._check_old_style_gradient()

    # The implementation consists of three steps.

    # 1. Backward enumeration: all the nodes reachable backward from the output
    #    nodes are enumerated. The forward direction links are collected in
    #    this step. Note that the variable nodes whose requires_grad is false
    #    are ignored and their creators are not searched.
    candidate_funcs = [v.creator_node for v in outputs
                       if v.creator_node is not None]
    visited_funcs = set()
    forward_graph = collections.defaultdict(list)
    while candidate_funcs:
        func = candidate_funcs.pop()
        if func in visited_funcs:
            continue
        visited_funcs.add(func)
        for x in func.inputs:
            # Raise error here if x is created by Function.backward.
            # In such case, we don't know exact inputs of the creator.
            x._check_old_style_gradient()

            if not x.requires_grad:
                continue
            forward_graph[x].append(func)
            creator = x.creator_node
            if creator is not None and creator not in visited_funcs:
                candidate_funcs.append(creator)

    # 2. Forward enumeration: all the nodes in the subgraph reachable from the
    #    input nodes are enumerated. The extracted (sub-)subgraph is the union
    #    of all paths that backpropagation will visit.
    candidate_vars = [x.node for x in inputs]
    visited_funcs = set()
    grad_required = set()
    while candidate_vars:
        x = candidate_vars.pop()
        grad_required.add(x)
        for func in forward_graph[x]:
            if func in visited_funcs:
                continue
            visited_funcs.add(func)
            for y_ref in func.outputs:
                y = y_ref()
                if y is not None and y in forward_graph:
                    candidate_vars.append(y)

    # 3. Backpropagation: the backpropagation is executed along the
    #    (sub-)subgraph. It uses the topological order of the subgraph which is
    #    induced by the reversed order of function applications ("rank").
    grads = _backprop_utils.GradTable()

    # Initialize the gradient mapping.
    if grad_outputs is None:
        grad_outputs = (None,) * len(outputs)
    for y, gy in zip(outputs, grad_outputs):
        if gy is None:
            with cuda.get_device_from_array(y.data) as device:
                if device is cuda.DummyDevice:
                    gy_data = numpy.ones_like(y.data)
                else:
                    gy_data = cuda.cupy.ones_like(y.data)
                gy = variable.Variable(gy_data, requires_grad=False)
            if loss_scale is not None:
                gy.data *= loss_scale
        grads[y.node] = gy

    if grad_inputs is not None:
        for x, gx in zip(inputs, grad_inputs):
            if gx is not None:
                grads[x.node] = gx

    # Backprop implementation. It edits grads which will only contain the
    # gradients w.r.t. the inputs.
    with chainer.using_config('enable_backprop', enable_double_backprop):
        ret_dict = _backprop(
            outputs, inputs, grad_required, retain_grad, grads, loss_scale)

    # Extract the gradients w.r.t. the inputs and return them.
    ret = [ret_dict[x.node] for x in inputs]
    if set_grad:
        for x, gx in zip(inputs, ret):
            x.grad_var = gx

    return ret


def _backprop(outputs, inputs, grad_required, retain_grad, grads, loss_scale):
    candidate_funcs, push_candidate, pop_candidate = _get_ordered_func_heap()

    for y in outputs:
        creator = y.creator_node
        if creator is not None:
            push_candidate(creator)

    input_nodes = set(x.node for x in inputs)
    ret_dict = {}

    while candidate_funcs:
        func = pop_candidate()

        # Collect the gradients w.r.t. the outputs
        ys = [y() for y in func.outputs]  # access via weak ref
        gys = tuple([grads.pop(y) for y in ys])

        for node, gy in six.moves.zip(ys, gys):
            if node is not None:
                if node in input_nodes:
                    ret_dict[node] = gy

                if retain_grad:
                    y = node.get_variable_or_none()
                    if y is not None:
                        y.grad_var = gy
                        y._loss_scale = loss_scale

        # Collect the gradients w.r.t. the inputs
        input_indexes = []
        x_grads = collections.OrderedDict()
        for i, x in enumerate(func.inputs):
            if x not in grad_required:
                continue
            input_indexes.append(i)
            if x not in x_grads:
                x_grads[x] = grads.get_as_list(x)
        if not input_indexes:
            continue
        input_indexes = tuple(input_indexes)

        # Do backward

        # Call pre-backward hooks
        hooks = chainer.get_function_hooks()
        if func._n_local_function_hooks != 0:
            hooks = collections.OrderedDict(hooks)
            hooks.update(func.local_function_hooks)
        hooks = hooks.values()  # avoid six for performance

        in_data = tuple([x.data for x in func.inputs])
        out_grad_data = tuple(
            [None if g is None else g.data for g in gys])

        with cuda.get_device_from_array(*in_data):
            for hook in hooks:
                hook.backward_preprocess(func, in_data, out_grad_data)

            _backprop_utils.backprop_step(func, input_indexes, gys, x_grads)

            # Call post-backward hooks
            for hook in hooks:
                hook.backward_postprocess(func, in_data, out_grad_data)

        # Update grads
        for node, g in x_grads.items():
            if not g:  # gradient == None
                continue

            creator = node.creator_node
            if creator is not None:
                push_candidate(creator)

    for x in input_nodes:
        if x not in ret_dict:
            ret_dict[x] = grads.pop(x)
    return ret_dict


def _get_ordered_func_heap():
    heap = []
    visited_funcs = set()

    def push_heap(func):
        if func not in visited_funcs:
            # Negate since heapq is min-heap
            # The second element is used to make each item unique
            ordered_func = -func.rank, len(visited_funcs), func
            visited_funcs.add(func)
            heapq.heappush(heap, ordered_func)

    def pop_heap():
        _, _, func = heapq.heappop(heap)
        return func

    return heap, push_heap, pop_heap<|MERGE_RESOLUTION|>--- conflicted
+++ resolved
@@ -622,14 +622,13 @@
            node of the function node.
 
         """
-<<<<<<< HEAD
         if self._output_indexes_to_retain is None or self.outputs is None:
             return
-=======
+
         if self._retained_output_data is None:
             raise ValueError(self._get_error_message(
                 'retain_outputs is not called in forward.'))
->>>>>>> dc05db8b
+
         ret = []
         outputs = self.outputs
 
