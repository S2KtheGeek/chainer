--- conflicted
+++ resolved
@@ -11,11 +11,7 @@
 from chainer.backends import cuda
 from chainer.backends import intel64
 from chainer import initializers
-<<<<<<< HEAD
 from chainer import link_hook
-from chainer import variable
-=======
->>>>>>> 19852648
 from chainer.utils import collections_abc
 from chainer import variable
 
