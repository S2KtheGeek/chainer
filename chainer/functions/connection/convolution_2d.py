--- conflicted
+++ resolved
@@ -166,13 +166,8 @@
             filter_desc = cudnn.create_filter_descriptor(W)
             conv_param = ((self.ph, self.pw), (self.sy, self.sx), x.dtype)
             conv_desc = cudnn.create_convolution_descriptor(
-<<<<<<< HEAD
-                *conv_param, use_tensor_core=use_tensor_core)
-=======
-                (self.ph, self.pw), (self.sy, self.sx), x.dtype,
-                dilation=(self.dy, self.dx),
+                *conv_param, dilation=(self.dy, self.dx),
                 use_tensor_core=use_tensor_core)
->>>>>>> fe349472
             if b is not None:
                 bias_desc = cudnn.create_tensor_descriptor(
                     b[None, :, None, None])
@@ -303,13 +298,8 @@
         filter_desc = cudnn.create_filter_descriptor(gW)
         conv_param = (self.ph, self.pw), (self.sy, self.sx), x.dtype
         conv_desc = cudnn.create_convolution_descriptor(
-<<<<<<< HEAD
-            *conv_param, use_tensor_core=use_tensor_core)
-=======
-            (self.ph, self.pw), (self.sy, self.sx), x.dtype,
-            dilation=(self.dy, self.dx),
+            *conv_param, dilation=(self.dy, self.dx),
             use_tensor_core=use_tensor_core)
->>>>>>> fe349472
 
         oz_dtype = 'd' if x.dtype == 'd' else 'f'
         one = numpy.array(1, dtype=oz_dtype).ctypes
@@ -417,15 +407,13 @@
     If ``chainer.configuration.config.cudnn_deterministic`` is ``True`` and
     cuDNN version is >= v3, it forces cuDNN to use a deterministic algorithm.
 
-<<<<<<< HEAD
     Convolution links can use a feature of cuDNN called autotuning, which
     selects the most efficient CNN algorithm for images of fixed-size,
     can provide a significant performance boost for fixed neural nets.
     To enable, set `chainer.global_config.autotune = True`
-=======
+
     When the dilation factor is greater than one, cuDNN is not used unless
     the version is 6.0 or higher.
->>>>>>> fe349472
 
     .. warning::
 
