import numpy

import chainer
from chainer import configuration
from chainer import cuda
from chainer import function_node
import chainer.functions
from chainer.functions.connection import convolution_2d
from chainer.utils import argument
from chainer.utils import conv
from chainer.utils import type_check

if cuda.cudnn_enabled:
    cudnn = cuda.cudnn
    libcudnn = cuda.cudnn.cudnn
    _fwd_pref = libcudnn.CUDNN_CONVOLUTION_FWD_SPECIFY_WORKSPACE_LIMIT
    _bwd_filter_pref = \
        libcudnn.CUDNN_CONVOLUTION_BWD_FILTER_SPECIFY_WORKSPACE_LIMIT
    _bwd_data_pref = \
        libcudnn.CUDNN_CONVOLUTION_BWD_DATA_SPECIFY_WORKSPACE_LIMIT


def _pair(x):
    if hasattr(x, '__getitem__'):
        return x
    return x, x


class Deconvolution2DFunction(function_node.FunctionNode):

    cover_all = None

    def __init__(self, stride=1, pad=0, outsize=None, **kwargs):
        argument.check_unexpected_kwargs(
            kwargs,
            deterministic="deterministic argument is not supported anymore. "
            "Use chainer.using_config('cudnn_deterministic', value) context "
            "where value is either `True` or `False`.",
            requires_x_grad="requires_x_grad argument is not supported "
            "anymore. Just remove the argument. Note that whether to compute "
            "the gradient w.r.t. x is automatically decided during "
            "backpropagation."
        )
        dilate, = argument.parse_kwargs(kwargs, ('dilate', 1))

        self.sy, self.sx = _pair(stride)
        self.ph, self.pw = _pair(pad)
        self.outh, self.outw = (None, None) if outsize is None else outsize
        self.dy, self.dx = _pair(dilate)

    def check_type_forward(self, in_types):
        n_in = in_types.size()
        type_check.expect(2 <= n_in, n_in <= 3)
        x_type, w_type = in_types[:2]

        type_check.expect(
            x_type.dtype.kind == 'f',
            w_type.dtype.kind == 'f',
            x_type.ndim == 4,
            w_type.ndim == 4,
            x_type.shape[1] == w_type.shape[0]
        )

        if self.outh is not None:
            lower_bound = conv.get_conv_outsize(
                self.outh, w_type.shape[2], self.sy, self.ph,
                d=self.dy)
            upper_bound = conv.get_conv_outsize(
                self.outh, w_type.shape[2], self.sy, self.ph, cover_all=True,
                d=self.dy)
            type_check.expect(
                lower_bound <= x_type.shape[2],
                x_type.shape[2] <= upper_bound)
        if self.outw is not None:
            lower_bound = conv.get_conv_outsize(
                self.outw, w_type.shape[3], self.sx, self.pw,
                d=self.dx)
            upper_bound = conv.get_conv_outsize(
                self.outw, w_type.shape[3], self.sx, self.pw, cover_all=True,
                d=self.dx)
            type_check.expect(
                lower_bound <= x_type.shape[3],
                x_type.shape[3] <= upper_bound)

        if type_check.eval(n_in) == 3:
            b_type = in_types[2]
            type_check.expect(
                b_type.dtype == x_type.dtype,
                b_type.ndim == 1,
                b_type.shape[0] == w_type.shape[1]
            )

    def forward_cpu(self, inputs):
        self.retain_inputs((0, 1))  # only retain x and W
        x, W = inputs[:2]
        b = inputs[2] if len(inputs) == 3 else None

        if not all([isinstance(i, numpy.ndarray) for i in inputs]):
            if b is not None:
                raise ValueError('numpy and cupy must not be used together\n'
                                 'type(W): {0}, type(x): {1}, type(b): {2}'
                                 .format(type(W), type(x), type(b)))
            else:
                raise ValueError('numpy and cupy must not be used together\n'
                                 'type(W): {0}, type(x): {1}'
                                 .format(type(W), type(x)))

        kh, kw = W.shape[2:]
        _, _, h, w = x.shape
        gcol = numpy.tensordot(W, x, (0, 1)).astype(x.dtype, copy=False)
        # - k, m, n: shape of out_channel
        # - b: number of inputs
        # - h, w: height and width of kernels
        # k, m, n, b, h, w -> b, k, m, n, h, w
        gcol = numpy.rollaxis(gcol, 3)
        if self.outh is None:
            self.outh = conv.get_deconv_outsize(h, kh, self.sy, self.ph,
                                                d=self.dy)
            assert self.outh > 0, 'Height in the output should be positive.'
        if self.outw is None:
            self.outw = conv.get_deconv_outsize(w, kw, self.sx, self.pw,
                                                d=self.dx)
            assert self.outw > 0, 'Width in the output should be positive.'
        y = conv.col2im_cpu(
            gcol, self.sy, self.sx, self.ph, self.pw, self.outh, self.outw,
            dy=self.dy, dx=self.dx)
        # b, k, h, w
        if b is not None:
            y += b.reshape(1, b.size, 1, 1)
        return y,

    def forward_gpu(self, inputs):
        self.retain_inputs((0, 1))  # only retain x and W
        x, W = inputs[:2]
        b = inputs[2] if len(inputs) == 3 else None

        if not all([isinstance(i, cuda.ndarray) for i in inputs]):
            if b is not None:
                raise ValueError('numpy and cupy must not be used together\n'
                                 'type(W): {0}, type(x): {1}, type(b): {2}'
                                 .format(type(W), type(x), type(b)))
            else:
                raise ValueError('numpy and cupy must not be used together\n'
                                 'type(W): {0}, type(x): {1}'
                                 .format(type(W), type(x)))

        kh, kw = W.shape[2:]
        n, in_c, in_h, in_w = x.shape
        c = W.shape[1]  # out_c
        if self.outh is None:
            self.outh = conv.get_deconv_outsize(in_h, kh, self.sy, self.ph,
                                                d=self.dy)
            assert self.outh > 0, 'Height in the output should be positive.'
        if self.outw is None:
            self.outw = conv.get_deconv_outsize(in_w, kw, self.sx, self.pw,
                                                d=self.dx)
            assert self.outw > 0, 'Width in the output should be positive.'

        self._set_cover_all(x, W)

        if (not self.cover_all and chainer.should_use_cudnn('>=auto') and
                x.dtype == W.dtype):
            x = cuda.cupy.ascontiguousarray(x)
            W = cuda.cupy.ascontiguousarray(W)
            if b is not None:
                b = cuda.cupy.ascontiguousarray(b)

            use_tensor_core = chainer.should_use_cudnn_tensor_core(x.dtype)

            handle = cudnn.get_handle()
            x_desc = cudnn.create_tensor_descriptor(x)
            y = cuda.cupy.empty((n, c, self.outh, self.outw),
                                dtype=x.dtype)
            y_desc = cudnn.create_tensor_descriptor(y)

            filter_desc = cudnn.create_filter_descriptor(W)
            conv_desc = cudnn.create_convolution_descriptor(
                (self.ph, self.pw), (self.sy, self.sx), x.dtype,
<<<<<<< HEAD
                dilation=(self.dy, self.dx))
=======
                use_tensor_core=use_tensor_core)
>>>>>>> 9e9a9e1e
            if b is not None:
                bias_desc = cudnn.create_tensor_descriptor(
                    b[None, :, None, None])

            oz_dtype = 'd' if x.dtype == 'd' else 'f'
            one = numpy.array(1, dtype=oz_dtype).ctypes
            zero = numpy.array(0, dtype=oz_dtype).ctypes

            workspace_size = cuda.get_max_workspace_size()
            workspace = cuda.cupy.empty((workspace_size,), dtype='b')
            if configuration.config.cudnn_deterministic:
                algo = libcudnn.CUDNN_CONVOLUTION_BWD_DATA_ALGO_1
            else:
                algo = libcudnn.getConvolutionBackwardDataAlgorithm(
                    handle, filter_desc.value, x_desc.value,
                    conv_desc.value, y_desc.value, _bwd_data_pref,
                    workspace_size)

            if use_tensor_core:
                # Only CUDNN_CONVOLUTION_BWD_DATA_ALGO_1 supports
                # Tensor-Core in cuDNN7
                algo = libcudnn.CUDNN_CONVOLUTION_BWD_DATA_ALGO_1

            libcudnn.convolutionBackwardData_v3(
                handle, one.data, filter_desc.value, W.data.ptr,
                x_desc.value, x.data.ptr, conv_desc.value,
                algo, workspace.data.ptr, workspace_size,
                zero.data, y_desc.value, y.data.ptr)

            if b is not None:
                cudnn.add_tensor(
                    handle, one.data, bias_desc.value, b.data.ptr,
                    one.data, y_desc.value, y.data.ptr)
        else:
            gcol = cuda.cupy.tensordot(W, x, (0, 1)).astype(x.dtype,
                                                            copy=False)
            # - k, m, n: shape of out_channel
            # - b: number of inputs
            # - h, w: height and width of kernels
            # k, m, n, b, h, w -> b, k, m, n, h, w
            gcol = cuda.cupy.rollaxis(gcol, 3)
            y = conv.col2im_gpu(
                gcol, self.sy, self.sx, self.ph, self.pw, self.outh, self.outw,
                dy=self.dy, dx=self.dx)
            if b is not None:
                y += b.reshape(1, b.size, 1, 1)
        return y,

    def backward(self, indexes, grad_outputs):
        x, W = self.get_retained_inputs()
        gy, = grad_outputs

        ret = []
        if 0 in indexes:
            if self.cover_all is None:
                self._set_cover_all(x, W)
            gx = chainer.functions.convolution_2d(
                gy, W, stride=(self.sy, self.sx), pad=(self.ph, self.pw),
                cover_all=self.cover_all, dilate=(self.dy, self.dx))
            ret.append(gx)
        if 1 in indexes:
            if self.cover_all is None:
                self._set_cover_all(x, W)
            gW, = convolution_2d.Convolution2DGradW(self).apply((gy, x))
            ret.append(gW)
        if 2 in indexes:
            gb = chainer.functions.sum(gy, axis=(0, 2, 3))
            ret.append(gb)

        return ret

    def _set_cover_all(self, x, W):
        in_h, in_w = x.shape[2:]
        kh, kw = W.shape[2:]
        self.cover_all = (
            in_h != conv.get_conv_outsize(self.outh, kh, self.sy,
                                          self.ph, d=self.dy) or
            in_w != conv.get_conv_outsize(self.outw, kw, self.sx,
                                          self.pw, d=self.dx))


def deconvolution_2d(x, W, b=None, stride=1, pad=0, outsize=None, **kwargs):
    """deconvolution_2d(x, W, b=None, stride=1, pad=0, outsize=None)

    Two dimensional deconvolution function.

    This is an implementation of two-dimensional deconvolution. In most of deep
    learning frameworks and papers, this function is called
    **transposed convolution**. But because of historical reasons (e.g. paper
    by Ziller `Deconvolutional Networks`_) and backward compatibility, this
    function is called **deconvolution** in Chainer.

    .. _Deconvolutional Networks: \
http://www.matthewzeiler.com/pubs/cvpr2010/cvpr2010.pdf

    It takes three variables: input image ``x``,
    the filter weight ``W``, and the bias vector ``b``.

    Notation: here is a notation for dimensionalities.

    - :math:`n` is the batch size.
    - :math:`c_I` and :math:`c_O` are the number of the input and output
      channels, respectively.
    - :math:`h_I` and :math:`w_I` are the height and width of the input image,
      respectively.
    - :math:`h_K` and :math:`w_K` are the height and width of the filters,
      respectively.
    - :math:`h_P` and :math:`w_P` are the height and width of the spatial
      padding size, respectively.

    Let :math:`(s_Y, s_X)` be the stride of filter application. Then, the
    output size :math:`(h_O, w_O)` is estimated by the following equations:

    .. math::

       h_O &= s_Y (h_I - 1) + h_K - 2h_P,\\\\
       w_O &= s_X (w_I - 1) + w_K - 2w_P.

    The output of this function can be non-deterministic when it uses cuDNN.
    If ``chainer.configuration.config.deterministic`` is ``True`` and
    cuDNN version is >= v3, it forces cuDNN to use a deterministic algorithm.

    .. warning::

        ``deterministic`` argument is not supported anymore since v2.
        Instead, use ``chainer.using_config('cudnn_deterministic', value)``
        (value is either ``True`` or ``False``).
        See :func:`chainer.using_config`.

    Args:
        x (:class:`~chainer.Variable` or :class:`numpy.ndarray` or \
        :class:`cupy.ndarray`):
            Input variable of shape :math:`(n, c_I, h_I, w_I)`.
        W (:class:`~chainer.Variable` or :class:`numpy.ndarray` or \
        :class:`cupy.ndarray`):
            Weight variable of shape :math:`(c_I, c_O, h_K, w_K)`.
        b (:class:`~chainer.Variable` or :class:`numpy.ndarray` or \
        :class:`cupy.ndarray`): Bias variable of length :math:`c_O` (optional).
        stride (:class:`int` or pair of :class:`int` s):
            Stride of filter applications. ``stride=s`` and ``stride=(s, s)``
            are equivalent.
        pad (:class:`int` or pair of :class:`int` s):
            Spatial padding width for input arrays.
            ``pad=p`` and ``pad=(p, p)`` are equivalent.
        outsize (:class:`tuple` of :class:`int`):
            Expected output size of deconvolutional operation.
            It should be pair of height and width :math:`(h_O, w_O)`.
            Default value is ``None`` and the outsize is estimated by
            input size, stride and pad.

    Returns:
        ~chainer.Variable:
            Output variable of shape :math:`(n, c_O, h_O, w_O)`.

    .. admonition:: Example

        >>> n = 10
        >>> c_i, c_o = 1, 3
        >>> h_i, w_i = 5, 10
        >>> h_k, w_k = 10, 10
        >>> h_p, w_p = 5, 5
        >>> x = np.random.uniform(0, 1, (n, c_i, h_i, w_i)).astype('f')
        >>> x.shape
        (10, 1, 5, 10)
        >>> W = np.random.uniform(0, 1, (c_i, c_o, h_k, w_k)).astype('f')
        >>> W.shape
        (1, 3, 10, 10)
        >>> b = np.random.uniform(0, 1, c_o).astype('f')
        >>> b.shape
        (3,)
        >>> s_y, s_x = 5, 5
        >>> y = F.deconvolution_2d(x, W, b, stride=(s_y, s_x), pad=(h_p, w_p))
        >>> y.shape
        (10, 3, 20, 45)
        >>> h_o = s_y * (h_i - 1) + h_k - 2 * h_p
        >>> w_o = s_x * (w_i - 1) + w_k - 2 * w_p
        >>> y.shape == (n, c_o, h_o, w_o)
        True


    """
    argument.check_unexpected_kwargs(
        kwargs, deterministic="deterministic argument is not "
        "supported anymore. "
        "Use chainer.using_config('cudnn_deterministic', value) "
        "context where value is either `True` or `False`.")
    dilate, = argument.parse_kwargs(kwargs, ('dilate', 1))

    func = Deconvolution2DFunction(stride, pad, outsize, dilate=dilate)
    if b is None:
        args = x, W
    else:
        args = x, W, b
    y, = func.apply(args)
    return y<|MERGE_RESOLUTION|>--- conflicted
+++ resolved
@@ -176,11 +176,8 @@
             filter_desc = cudnn.create_filter_descriptor(W)
             conv_desc = cudnn.create_convolution_descriptor(
                 (self.ph, self.pw), (self.sy, self.sx), x.dtype,
-<<<<<<< HEAD
-                dilation=(self.dy, self.dx))
-=======
+                dilation=(self.dy, self.dx),
                 use_tensor_core=use_tensor_core)
->>>>>>> 9e9a9e1e
             if b is not None:
                 bias_desc = cudnn.create_tensor_descriptor(
                     b[None, :, None, None])
