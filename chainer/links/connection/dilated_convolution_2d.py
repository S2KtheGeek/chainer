--- conflicted
+++ resolved
@@ -1,9 +1,5 @@
-<<<<<<< HEAD
 import numpy
 
-from chainer import cuda
-=======
->>>>>>> de767f94
 from chainer.functions.connection import dilated_convolution_2d
 from chainer import initializers
 from chainer import link
@@ -30,15 +26,8 @@
         dilate (int or pair of ints): Dilation factor of filter applications.
             ``dilate=d`` and ``dilate=(d, d)`` are equivalent.
         nobias (bool): If ``True``, then this link does not use the bias term.
-<<<<<<< HEAD
-        use_cudnn (bool): If ``True``, then this link uses cuDNN if available.
         initialW (callable): Weight initializer.
             It should be a callable that takes ``numpy.ndarray`` or
-=======
-        initialW (4-D array): Initial weight value. If ``None``, the default
-            initializer is used to initialize the weight matrix.
-            May also be a callable that takes ``numpy.ndarray`` or
->>>>>>> de767f94
             ``cupy.ndarray`` and edits its value.
             If it is ``None``, the default initializer is used.
             If it is `numpy.ndarray`, the array is used as initial weight value.
@@ -59,11 +48,7 @@
     """
 
     def __init__(self, in_channels, out_channels, ksize, stride=1, pad=0,
-<<<<<<< HEAD
-                 dilate=1, nobias=False, use_cudnn=True,
-=======
-                 dilate=1, bias=0, nobias=False,
->>>>>>> de767f94
+                 dilate=1, nobias=False,
                  initialW=None, initial_bias=None):
         super(DilatedConvolution2D, self).__init__()
         self.ksize = ksize
