from chainer.functions.activation import relu
from chainer.functions.activation import sigmoid
from chainer import link
from chainer.links.connection import linear


class Highway(link.Chain):

    """Highway module.

    In highway network, two gates are added to the ordinal non-linear
    transformation (:math:`H(x) = activate(W_h x + b_h)`).
    One gate is the transform gate :math:`T(x) = \\sigma(W_t x + b_t)`, and the
    other is the carry gate :math:`C(x)`.
    For simplicity, the author defined :math:`C = 1 - T`.
    Highway module returns :math:`y` defined as

    .. math::

        y = activate(W_h x + b_h) \\odot \\sigma(W_t x + b_t) +
        x \\odot(1 - \\sigma(W_t x + b_t))

    The output array has the same spatial size as the input. In order to
    satisfy this, :math:`W_h` and :math:`W_t` must be square matrices.

    Args:
        in_out_size (int): Dimension of input and output vectors.
        nobias (bool): If ``True``, then this function does not use the bias.
        activate: Activation function of plain array. :math:`tanh` is also
            available.
<<<<<<< HEAD
        init_Wh (2-D array): Initial weight value of plain array.
            If ``None``, the default initializer is used to
            initialize the weight matrix.
            May also be a callable that takes ``numpy.ndarray`` or
            ``cupy.ndarray`` and edits its value.
=======
        init_Wh (2-D array): Initial weight value of plain array. If ``None``,
            then this function uses Gaussian distribution scaled by ``w_scale``
            to initialize :math:`W_h`. May also be a callable that takes
            ``numpy.ndarray`` or``cupy.ndarray`` and edits its value.
>>>>>>> 0248eee5
        init_bh (1-D array): Initial bias value of plain array. If ``None``,
            then this function uses zero vector to initialize :math:`b_h`.
            May also be a callable that takes ``numpy.ndarray`` or
            ``cupy.ndarray`` and edits its value.
        init_Wt (2-D array): Initial weight value of transform array.
<<<<<<< HEAD
            If ``None``, the default initializer is used to
            initialize the weight matrix.
=======
            If ``None``, then this function uses Gaussian distribution scaled
            by ``w_scale`` to initialize :math:`W_t`.
>>>>>>> 0248eee5
            May also be a callable that takes ``numpy.ndarray`` or
            ``cupy.ndarray`` and edits its value.
        init_bt (1-D array): Initial bias value of transform array.
            Default value is -1 vector.
            May also be a callable that takes ``numpy.ndarray`` or
            ``cupy.ndarray`` and edits its value.
            Negative value is recommended by the author of the paper.
            (e.g. -1, -3, ...).

    See:
        `Highway Networks <https://arxiv.org/abs/1505.00387>`_.
    """

    def __init__(self, in_out_size, nobias=False, activate=relu.relu,
                 init_Wh=None, init_Wt=None, init_bh=None, init_bt=-1):
        super(Highway, self).__init__(
            plain=linear.Linear(in_out_size, in_out_size, nobias=nobias,
                                initialW=init_Wh, initial_bias=init_bh),
            transform=linear.Linear(in_out_size, in_out_size, nobias=nobias,
                                    initialW=init_Wt, initial_bias=init_bt)
        )
        self.activate = activate

    def __call__(self, x):
        """Computes the output of the Highway module.

        Args:
            x (~chainer.Variable): Input variable.
        Returns:
            Variable: Output variable. Its array has the same spatial size and
            the same minibatch size as the input array.
        """
        out_plain = self.activate(self.plain(x))
        out_transform = sigmoid.sigmoid(self.transform(x))
        y = out_plain * out_transform + x * (1 - out_transform)
        return y<|MERGE_RESOLUTION|>--- conflicted
+++ resolved
@@ -28,30 +28,18 @@
         nobias (bool): If ``True``, then this function does not use the bias.
         activate: Activation function of plain array. :math:`tanh` is also
             available.
-<<<<<<< HEAD
         init_Wh (2-D array): Initial weight value of plain array.
             If ``None``, the default initializer is used to
             initialize the weight matrix.
             May also be a callable that takes ``numpy.ndarray`` or
             ``cupy.ndarray`` and edits its value.
-=======
-        init_Wh (2-D array): Initial weight value of plain array. If ``None``,
-            then this function uses Gaussian distribution scaled by ``w_scale``
-            to initialize :math:`W_h`. May also be a callable that takes
-            ``numpy.ndarray`` or``cupy.ndarray`` and edits its value.
->>>>>>> 0248eee5
         init_bh (1-D array): Initial bias value of plain array. If ``None``,
             then this function uses zero vector to initialize :math:`b_h`.
             May also be a callable that takes ``numpy.ndarray`` or
             ``cupy.ndarray`` and edits its value.
         init_Wt (2-D array): Initial weight value of transform array.
-<<<<<<< HEAD
             If ``None``, the default initializer is used to
             initialize the weight matrix.
-=======
-            If ``None``, then this function uses Gaussian distribution scaled
-            by ``w_scale`` to initialize :math:`W_t`.
->>>>>>> 0248eee5
             May also be a callable that takes ``numpy.ndarray`` or
             ``cupy.ndarray`` and edits its value.
         init_bt (1-D array): Initial bias value of transform array.
