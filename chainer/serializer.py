--- conflicted
+++ resolved
@@ -40,13 +40,8 @@
 
         Args:
             key (str): Name of the serialization entry.
-<<<<<<< HEAD
-            value (scalar, numpy.ndarray, cupy.ndarray, \
-                None, or str): Object to be (de)serialized.
-=======
             value (scalar, numpy.ndarray, cupy.ndarray, None, or str):
                 Object to be (de)serialized.
->>>>>>> 441d2e1c
                 ``None`` is only supported by deserializers.
 
         Returns:
