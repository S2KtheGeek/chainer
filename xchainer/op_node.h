--- conflicted
+++ resolved
@@ -48,24 +48,14 @@
 
     const std::vector<size_t>& input_array_node_indices() const { return input_array_node_indices_; }
 
-<<<<<<< HEAD
     // Returns the input array nodes of exotic graphs.
-    const std::vector<std::tuple<GraphId, std::vector<std::shared_ptr<ArrayNode>>>>& exotic_input_array_nodes() const {
+    const std::vector<std::tuple<BackpropId, std::vector<std::shared_ptr<ArrayNode>>>>& exotic_input_array_nodes() const {
         return exotic_input_array_nodes_;
-=======
-    // Returns the next array nodes of exotic graphs.
-    const std::vector<std::tuple<BackpropId, std::vector<std::shared_ptr<ArrayNode>>>>& exotic_next_array_nodes() const {
-        return exotic_next_array_nodes_;
->>>>>>> facc274d
     }
 
     const BackwardFunction& backward_func() const { return backward_func_; }
 
-<<<<<<< HEAD
-    void AddExoticInputArrayNode(std::tuple<GraphId, std::vector<std::shared_ptr<ArrayNode>>> input_array_nodes);
-=======
-    void AddExoticNextArrayNode(std::tuple<BackpropId, std::vector<std::shared_ptr<ArrayNode>>> next_array_nodes);
->>>>>>> facc274d
+    void AddExoticInputArrayNode(std::tuple<BackpropId, std::vector<std::shared_ptr<ArrayNode>>> input_array_nodes);
 
 private:
     friend class OpNode;
@@ -76,11 +66,7 @@
     // Can be unset if the input array does not require grad.
     std::vector<size_t> input_array_node_indices_;
 
-<<<<<<< HEAD
-    std::vector<std::tuple<GraphId, std::vector<std::shared_ptr<ArrayNode>>>> exotic_input_array_nodes_;
-=======
-    std::vector<std::tuple<BackpropId, std::vector<std::shared_ptr<ArrayNode>>>> exotic_next_array_nodes_;
->>>>>>> facc274d
+    std::vector<std::tuple<BackpropId, std::vector<std::shared_ptr<ArrayNode>>>> exotic_input_array_nodes_;
 
     BackwardFunction backward_func_;
 };
@@ -104,15 +90,9 @@
     OpNodeBackwardEntry& RegisterBackwardFunction(
             std::vector<std::tuple<size_t, std::shared_ptr<ArrayNode>>> input_array_nodes, BackwardFunction backward_func);
 
-<<<<<<< HEAD
     // Adds links to output array nodes of other graphs.
     void AddEdgesToOutputArrayNodesOfOuterGraph(
-            const GraphId& outer_graph_id, std::vector<std::shared_ptr<ArrayNode>> outer_graphs_output_array_nodes);
-=======
-    // Adds links to previous array nodes of other graphs.
-    void AddEdgesToPreviousArrayNodesOfOuterGraph(
-            const BackpropId& outer_backprop_id, std::vector<std::shared_ptr<ArrayNode>> outer_graphs_prev_array_nodes);
->>>>>>> facc274d
+            const BackpropId& outer_backprop_id, std::vector<std::shared_ptr<ArrayNode>> outer_graphs_output_array_nodes);
 
     void Unchain() {
         backward_entries_.clear();
@@ -151,36 +131,21 @@
     // Returns the list of output array nodes on "this" graph.
     std::vector<std::weak_ptr<ArrayNode>>& output_array_nodes() { return output_array_nodes_; }
 
-<<<<<<< HEAD
     // Returns the output array nodes of all graphs.
-    const std::vector<std::tuple<GraphId, std::vector<std::shared_ptr<ArrayNode>>>>& outer_graphs_output_array_nodes() const {
+    const std::vector<std::tuple<BackpropId, std::vector<std::shared_ptr<ArrayNode>>>>& outer_graphs_output_array_nodes() const {
         return outer_graphs_output_array_nodes_;
     }
 
 private:
-    OpNode(std::string name, GraphId graph_id, size_t input_array_node_count);
-=======
-    // Returns the previous array nodes of all graphs.
-    const std::vector<std::tuple<BackpropId, std::vector<std::shared_ptr<ArrayNode>>>>& outer_graphs_prev_array_nodes() const {
-        return outer_graphs_prev_array_nodes_;
-    }
-
-private:
-    OpNode(std::string name, BackpropId backprop_id, size_t next_array_node_count);
->>>>>>> facc274d
+    OpNode(std::string name, BackpropId backprop_id, size_t input_array_node_count);
 
     void AssertConsistency() const;
 
     std::string name_;
 
-<<<<<<< HEAD
-    // Graph ID.
-    // Graph ID is also held in the first entry of output_array_nodes_, but the reference to it may be invalidated, whereas this member is
-=======
     // Backprop ID.
-    // Backprop ID is also held in the first entry of prev_array_nodes_, but the reference to it may be invalidated, whereas this member is
->>>>>>> facc274d
-    // stable during the lifetime of this OpNode instance.
+    // Backprop ID is also held in the first entry of output_array_nodes_, but the reference to it may be invalidated, whereas this member
+    // is stable during the lifetime of this OpNode instance.
     BackpropId backprop_id_;
 
     int64_t rank_{0};
@@ -191,17 +156,10 @@
     // List of output array nodes of this graph.
     std::vector<std::weak_ptr<ArrayNode>> output_array_nodes_;
 
-<<<<<<< HEAD
     // List of output array nodes of outer graphs.
-    // Outer graphs refer to graphs with lower sub ids.
-    // Each entry is a pair of graph ID and list of output array nodes.
-    std::vector<std::tuple<GraphId, std::vector<std::shared_ptr<ArrayNode>>>> outer_graphs_output_array_nodes_;
-=======
-    // List of prev array nodes of outer graphs.
     // Outer graphs refer to graphs with lower ordinals.
-    // Each entry is a pair of backprop ID and list of previous array nodes.
-    std::vector<std::tuple<BackpropId, std::vector<std::shared_ptr<ArrayNode>>>> outer_graphs_prev_array_nodes_;
->>>>>>> facc274d
+    // Each entry is a pair of backprop ID and list of output array nodes.
+    std::vector<std::tuple<BackpropId, std::vector<std::shared_ptr<ArrayNode>>>> outer_graphs_output_array_nodes_;
 
     // Array props of output array nodes. This is used for creating dummy gradients.
     std::vector<ArrayProps> output_array_props_;
