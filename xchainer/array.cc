--- conflicted
+++ resolved
@@ -325,7 +325,8 @@
 
 void Array::ClearGrad(const GraphId& graph_id) const { body_->ClearGrad(graph_id); }
 
-<<<<<<< HEAD
+bool Array::IsBackpropRequired() const { return xchainer::IsBackpropRequired(*this); }
+
 const Array& Array::RequireGrad(const GraphId& graph_id) const {
     if (IsBackpropRequired(graph_id, device().context())) {
         internal::CreateArrayNode(*this, graph_id);
@@ -334,9 +335,6 @@
 }
 
 Array& Array::RequireGrad(const GraphId& graph_id) { return const_cast<Array&>(const_cast<const Array*>(this)->RequireGrad(graph_id)); }
-=======
-bool Array::IsBackpropRequired() const { return xchainer::IsBackpropRequired(*this); }
->>>>>>> 1062d9f6
 
 std::string Array::ToString() const { return ArrayRepr(*this); }
 
