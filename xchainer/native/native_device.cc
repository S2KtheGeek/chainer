#include "xchainer/native/native_device.h"

#include <algorithm>
#include <cassert>
#include <cmath>
#include <cstdint>
#include <cstring>
#include <tuple>
#include <vector>

#include <gsl/gsl>

#include "xchainer/array.h"
#include "xchainer/dtype.h"
#include "xchainer/indexable_array.h"
#include "xchainer/indexer.h"
#include "xchainer/native/reduce.h"
#include "xchainer/reduction_kernel_arg.h"
#include "xchainer/scalar.h"

namespace xchainer {
namespace native {

std::shared_ptr<void> NativeDevice::Allocate(size_t bytesize) { return std::make_unique<uint8_t[]>(bytesize); }

void NativeDevice::MemoryCopyFrom(void* dst, const void* src, size_t bytesize, Device& src_device) {
    assert(nullptr != dynamic_cast<NativeDevice*>(&src_device) && "Native device only supports copy between native devices");
    std::memcpy(dst, src, bytesize);
}

void NativeDevice::MemoryCopyTo(void* dst, const void* src, size_t bytesize, Device& dst_device) {
    assert(nullptr != dynamic_cast<NativeDevice*>(&dst_device) && "Native device only supports copy between native devices");
    std::memcpy(dst, src, bytesize);
}

std::shared_ptr<void> NativeDevice::TransferDataFrom(
        Device& src_device, const std::shared_ptr<void>& src_ptr, size_t offset, size_t bytesize) {
    std::shared_ptr<void> dst_ptr = Allocate(bytesize);
    MemoryCopyFrom(dst_ptr.get(), &(static_cast<int8_t*>(src_ptr.get())[offset]), bytesize, src_device);
    return dst_ptr;
}

std::shared_ptr<void> NativeDevice::TransferDataTo(
        Device& dst_device, const std::shared_ptr<void>& src_ptr, size_t offset, size_t bytesize) {
    return dst_device.TransferDataFrom(*this, src_ptr, offset, bytesize);
}

std::shared_ptr<void> NativeDevice::FromHostMemory(const std::shared_ptr<void>& src_ptr, size_t bytesize) {
    (void)bytesize;  // unused
    return src_ptr;
}

void NativeDevice::Fill(const Array& out, Scalar value) {
    VisitDtype(out.dtype(), [&](auto pt) {
        using T = typename decltype(pt)::type;
        T c_value{value};

        IndexableArray<T> out_iarray{out};
        Indexer indexer{out.shape()};
        for (int64_t i = 0; i < indexer.total_size(); ++i) {
            indexer.Set(i);
            out_iarray[indexer] = c_value;
        }
    });
}

<<<<<<< HEAD
void NativeDevice::ArgMax(const Array& src, const std::vector<int8_t>& axis, const Array& out) {
    assert(std::all_of(axis.begin(), axis.end(), [&src](int8_t i) { return src.shape()[i] > 0; }));
    assert(out.ndim() == src.ndim() - static_cast<int64_t>(axis.size()));
    CheckDevicesCompatible(src, out);
=======
void NativeDevice::ArgMax(const Array& a, const std::vector<int8_t>& axis, const Array& out) {
    assert(a.GetTotalSize() > 0);
    assert(out.GetTotalSize() > 0);
    assert(out.ndim() == a.ndim() - static_cast<int64_t>(axis.size()));
    CheckDevicesCompatible(a, out);
>>>>>>> aed09d43

    VisitDtype(a.dtype(), [&a, &axis, &out](auto pt) {
        using T = typename decltype(pt)::type;
        struct ArgMaxImpl {
            struct MaxAndArgMax {
                T max;
                int64_t argmax;
            };

            MaxAndArgMax Identity() { return {T{}, -1}; }
            MaxAndArgMax MapIn(T in, int64_t index) { return {in, index}; }
            void Reduce(MaxAndArgMax next, MaxAndArgMax& accum) {
                if (accum.argmax < 0 || accum.max < next.max) {
                    accum = next;
                }
            }
            int64_t MapOut(MaxAndArgMax accum) { return accum.argmax; }
        };
        Reduce(MakeReductionKernelArg<T, int64_t>(a, axis, out), ArgMaxImpl{});
    });
}

void NativeDevice::Sum(const Array& a, const std::vector<int8_t>& axis, const Array& out) {
    // keepdims denotes the corresponding argument in Array::Sum().
    assert(out.ndim() == a.ndim() - static_cast<int64_t>(axis.size()) ||  // keepdims=false
           out.ndim() == a.ndim());                                       // keepdims=true
    CheckDevicesCompatible(a, out);

    VisitDtype(out.dtype(), [&a, &axis, &out](auto pt) {
        using T = typename decltype(pt)::type;
        struct SumImpl {
            T Identity() { return T{0}; }
            T MapIn(T in, int64_t /*index*/) { return in; }
            void Reduce(T next, T& accum) { accum += next; }
            T MapOut(T accum) { return accum; }
        };
        Reduce(MakeReductionKernelArg<T, T>(a, axis, out), SumImpl{});
    });
}

void NativeDevice::Copy(const Array& a, const Array& out) {
    CheckDevicesCompatible(a, out);
    VisitDtype(out.dtype(), [&](auto pt) {
        using T = typename decltype(pt)::type;
        IndexableArray<const T> a_iarray{a};
        IndexableArray<T> out_iarray{out};
        Indexer indexer{out.shape()};

        for (int64_t i = 0; i < indexer.total_size(); ++i) {
            indexer.Set(i);
            out_iarray[indexer] = a_iarray[indexer];
        }
    });
}

void NativeDevice::Equal(const Array& x1, const Array& x2, const Array& out) {
    CheckDevicesCompatible(x1, x2, out);
    VisitDtype(x1.dtype(), [&](auto pt) {
        using T = typename decltype(pt)::type;
        IndexableArray<const T> x1_iarray{x1};
        IndexableArray<const T> x2_iarray{x2};
        IndexableArray<bool> out_iarray{out};
        Indexer indexer{out.shape()};

        for (int64_t i = 0; i < indexer.total_size(); ++i) {
            indexer.Set(i);
            out_iarray[indexer] = x1_iarray[indexer] == x2_iarray[indexer];
        }
    });
}

void NativeDevice::Add(const Array& x1, const Array& x2, const Array& out) {
    CheckDevicesCompatible(x1, x2, out);
    VisitDtype(out.dtype(), [&](auto pt) {
        using T = typename decltype(pt)::type;
        IndexableArray<const T> x1_iarray{x1};
        IndexableArray<const T> x2_iarray{x2};
        IndexableArray<T> out_iarray{out};
        Indexer indexer{out.shape()};

        for (int64_t i = 0; i < indexer.total_size(); ++i) {
            indexer.Set(i);
            out_iarray[indexer] = x1_iarray[indexer] + x2_iarray[indexer];
        }
    });
}

void NativeDevice::Subtract(const Array& x1, const Array& x2, const Array& out) {
    CheckDevicesCompatible(x1, x2, out);
    VisitDtype(out.dtype(), [&](auto pt) {
        using T = typename decltype(pt)::type;
        IndexableArray<const T> x1_iarray{x1};
        IndexableArray<const T> x2_iarray{x2};
        IndexableArray<T> out_iarray{out};
        Indexer indexer{out.shape()};

        for (int64_t i = 0; i < indexer.total_size(); ++i) {
            indexer.Set(i);
            out_iarray[indexer] = x1_iarray[indexer] - x2_iarray[indexer];
        }
    });
}

void NativeDevice::Multiply(const Array& x1, const Array& x2, const Array& out) {
    CheckDevicesCompatible(x1, x2, out);
    VisitDtype(out.dtype(), [&](auto pt) {
        using T = typename decltype(pt)::type;
        IndexableArray<const T> x1_iarray{x1};
        IndexableArray<const T> x2_iarray{x2};
        IndexableArray<T> out_iarray{out};
        Indexer indexer{out.shape()};

        for (int64_t i = 0; i < indexer.total_size(); ++i) {
            indexer.Set(i);
            out_iarray[indexer] = x1_iarray[indexer] * x2_iarray[indexer];
        }
    });
}

void NativeDevice::MultiplyAS(const Array& x1, Scalar x2, const Array& out) {
    CheckDevicesCompatible(x1, out);
    VisitDtype(out.dtype(), [&](auto pt) {
        using T = typename decltype(pt)::type;
        IndexableArray<const T> x1_iarray{x1};
        IndexableArray<T> out_iarray{out};
        Indexer indexer{out.shape()};

        for (int64_t i = 0; i < indexer.total_size(); ++i) {
            indexer.Set(i);
            out_iarray[indexer] = x1_iarray[indexer] * static_cast<T>(x2);
        }
    });
}

void NativeDevice::Divide(const Array& lhs, const Array& rhs, const Array& out) {
    CheckDevicesCompatible(lhs, rhs, out);
    VisitDtype(lhs.dtype(), [&](auto pt) {
        using T = typename decltype(pt)::type;
        IndexableArray<const T> lhs_iarray{lhs};
        IndexableArray<const T> rhs_iarray{rhs};
        IndexableArray<T> out_iarray{out};
        Indexer indexer{lhs.shape()};

        for (int64_t i = 0; i < indexer.total_size(); ++i) {
            indexer.Set(i);
            out_iarray[indexer] = lhs_iarray[indexer] / rhs_iarray[indexer];
        }
    });
}

void NativeDevice::IfLessElseASSA(const Array& x1, Scalar x2, Scalar pos, const Array& neg, const Array& out) {
    CheckDevicesCompatible(x1, neg, out);
    VisitDtype(out.dtype(), [&](auto pt) {
        using T = typename decltype(pt)::type;
        IndexableArray<const T> x1_iarray{x1};
        IndexableArray<const T> neg_iarray{neg};
        IndexableArray<T> out_iarray{out};
        Indexer indexer{out.shape()};
        T x2_value{x2};
        T pos_value{pos};

        for (int64_t i = 0; i < indexer.total_size(); ++i) {
            indexer.Set(i);
            out_iarray[indexer] = x1_iarray[indexer] < x2_value ? pos_value : neg_iarray[indexer];
        }
    });
}

void NativeDevice::Dot(const Array& a, const Array& b, const Array& out) {
    CheckDevicesCompatible(a, b, out);
    VisitDtype(out.dtype(), [&](auto pt) {
        using T = typename decltype(pt)::type;
        IndexableArray<const T> a_iarray{a};
        IndexableArray<const T> b_iarray{b};
        IndexableArray<T> out_iarray{out};

        // These asserts have to check iarray instead of the original array, otherwise clang-tidy fails bound-checking.
        assert(a_iarray.ndim() == 2);
        assert(b_iarray.ndim() == 2);
        assert(out_iarray.ndim() == 2);

        int64_t m = a.shape()[0];
        int64_t k = a.shape()[1];
        int64_t n = b.shape()[1];
        assert(b.shape()[0] == k);
        assert(out.shape()[0] == m);
        assert(out.shape()[1] == n);

        // TODO(beam2d): Use BLAS.
        for (int64_t i = 0; i < m; ++i) {
            for (int64_t j = 0; j < n; ++j) {
                int64_t out_i[] = {i, j};
                T& out_value = out_iarray[out_i];
                out_value = 0;
                for (int64_t l = 0; l < k; ++l) {
                    int64_t a_i[] = {i, l};
                    int64_t b_i[] = {l, j};
                    out_value += a_iarray[a_i] * b_iarray[b_i];
                }
            }
        }
    });
}

void NativeDevice::Exp(const Array& x, const Array& out) {
    CheckDevicesCompatible(x, out);
    VisitDtype(out.dtype(), [&](auto pt) {
        using T = typename decltype(pt)::type;
        IndexableArray<const T> x_iarray{x};
        IndexableArray<T> out_iarray{out};
        Indexer indexer{out.shape()};

        for (int64_t i = 0; i < indexer.total_size(); ++i) {
            indexer.Set(i);
            out_iarray[indexer] = std::exp(x_iarray[indexer]);
        }
    });
}

void NativeDevice::Log(const Array& x, const Array& out) {
    CheckDevicesCompatible(x, out);
    VisitDtype(out.dtype(), [&](auto pt) {
        using T = typename decltype(pt)::type;
        IndexableArray<const T> x_iarray{x};
        IndexableArray<T> out_iarray{out};
        Indexer indexer{out.shape()};

        for (int64_t i = 0; i < indexer.total_size(); ++i) {
            indexer.Set(i);
            out_iarray[indexer] = std::log(x_iarray[indexer]);
        }
    });
}

void NativeDevice::Synchronize() {}

}  // namespace native
}  // namespace xchainer<|MERGE_RESOLUTION|>--- conflicted
+++ resolved
@@ -64,18 +64,10 @@
     });
 }
 
-<<<<<<< HEAD
-void NativeDevice::ArgMax(const Array& src, const std::vector<int8_t>& axis, const Array& out) {
-    assert(std::all_of(axis.begin(), axis.end(), [&src](int8_t i) { return src.shape()[i] > 0; }));
-    assert(out.ndim() == src.ndim() - static_cast<int64_t>(axis.size()));
-    CheckDevicesCompatible(src, out);
-=======
 void NativeDevice::ArgMax(const Array& a, const std::vector<int8_t>& axis, const Array& out) {
-    assert(a.GetTotalSize() > 0);
-    assert(out.GetTotalSize() > 0);
+    assert(std::all_of(axis.begin(), axis.end(), [&a](int8_t i) { return a.shape()[i] > 0; }));
     assert(out.ndim() == a.ndim() - static_cast<int64_t>(axis.size()));
     CheckDevicesCompatible(a, out);
->>>>>>> aed09d43
 
     VisitDtype(a.dtype(), [&a, &axis, &out](auto pt) {
         using T = typename decltype(pt)::type;
