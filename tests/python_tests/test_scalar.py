import math

import pytest

import xchainer


def _check_cast_scalar_equals_data(scalar, data):
    assert bool(scalar) == bool(data)
    assert int(scalar) == int(data)
    assert float(scalar) == float(data)


<<<<<<< HEAD
_scalars_data = [
    {'data': -2},
    {'data': 1},
    {'data': -1.5},
    {'data': 2.3},
    {'data': True},
    {'data': False},
]


@pytest.fixture(params=_scalars_data)
def scalar_data(request):
    return request.param


@pytest.fixture
def scalar_init_inputs(request, scalar_data):
    return scalar_data['data']


@pytest.mark.parametrize('value,dtype', [
    (0, xchainer.int64),
    (-1, xchainer.int64),
    (0x7fffffffffffffff, xchainer.int64),
    (-0x8000000000000000, xchainer.int64),
    (0.0, xchainer.float64),
    (float('inf'), xchainer.float64),
    (float('nan'), xchainer.float64),
    (True, xchainer.bool),
    (False, xchainer.bool),
])
def test_init(value, dtype):
    scalar = xchainer.Scalar(value)
    assert scalar.dtype == dtype
    if math.isnan(value):
        assert math.isnan(scalar.tolist())
    else:
        assert scalar.tolist() == value
    assert isinstance(scalar.tolist(), type(value))


@pytest.mark.parametrize('value,cast_dtype,expected_value', [
    (0, xchainer.bool, False),
    (0, xchainer.int8, 0),
    (0, xchainer.int16, 0),
    (0, xchainer.int32, 0),
    (0, xchainer.int64, 0),
    (0, xchainer.uint8, 0),
    (0, xchainer.float32, 0.0),
    (0, xchainer.float64, 0.0),
    (0.0, xchainer.bool, False),
    (0.0, xchainer.int8, 0),
    (0.0, xchainer.int16, 0),
    (0.0, xchainer.int32, 0),
    (0.0, xchainer.int64, 0),
    (0.0, xchainer.uint8, 0),
    (0.0, xchainer.float32, 0.0),
    (0.0, xchainer.float64, 0.0),
    (1, xchainer.bool, True),
    (1, xchainer.int8, 1),
    (1, xchainer.int16, 1),
    (1, xchainer.int32, 1),
    (1, xchainer.int64, 1),
    (1, xchainer.uint8, 1),
    (1, xchainer.float32, 1.0),
    (1, xchainer.float64, 1.0),
    (1.0, xchainer.bool, True),
    (1.0, xchainer.int8, 1),
    (1.0, xchainer.int16, 1),
    (1.0, xchainer.int32, 1),
    (1.0, xchainer.int64, 1),
    (1.0, xchainer.uint8, 1),
    (1.0, xchainer.float32, 1.0),
    (1.0, xchainer.float64, 1.0),
    (-1, xchainer.bool, True),
    (-1, xchainer.int8, -1),
    (-1, xchainer.int16, -1),
    (-1, xchainer.int32, -1),
    (-1, xchainer.int64, -1),
    (-1, xchainer.uint8, 0xff),
    (-1, xchainer.float32, -1.0),
    (-1, xchainer.float64, -1.0),
    (0x100, xchainer.bool, True),
    (0x100, xchainer.int8, 0),
    (0x100, xchainer.int16, 0x100),
    (0x100, xchainer.int32, 0x100),
    (0x100, xchainer.int64, 0x100),
    (0x100, xchainer.uint8, 0),
    (0x10000, xchainer.bool, True),
    (0x10000, xchainer.int8, 0),
    (0x10000, xchainer.int16, 0),
    (0x10000, xchainer.int32, 0x10000),
    (0x10000, xchainer.int64, 0x10000),
    (0x10000, xchainer.uint8, 0),
    (0x100000000, xchainer.bool, True),
    (0x100000000, xchainer.int8, 0),
    (0x100000000, xchainer.int16, 0),
    (0x100000000, xchainer.int32, 0),
    (0x100000000, xchainer.int64, 0x100000000),
    (0x100000000, xchainer.uint8, 0),
    (0x7fffffffffffffff, xchainer.bool, True),
    (0x7fffffffffffffff, xchainer.int8, -1),
    (0x7fffffffffffffff, xchainer.int16, -1),
    (0x7fffffffffffffff, xchainer.int32, -1),
    (0x7fffffffffffffff, xchainer.int64, 0x7fffffffffffffff),
    (0x7fffffffffffffff, xchainer.uint8, 255),
])
def test_init_casted(value, cast_dtype, expected_value):
    scalar = xchainer.Scalar(value, cast_dtype)
    assert scalar.dtype == cast_dtype
    if math.isnan(expected_value):
        assert math.isnan(scalar.tolist())
    else:
        assert scalar.tolist() == expected_value
    assert isinstance(scalar.tolist(), type(expected_value))


def test_cast(scalar_init_inputs):
    data = scalar_init_inputs
    scalar = xchainer.Scalar(data)

    _check_cast_scalar_equals_data(scalar, data)
    _check_cast_scalar_equals_data(+scalar, +data)
    if isinstance(data, bool):
=======
all_scalar_values = [
    -2, 1, -1.5, 2.3, True, False, float('inf'), float('nan')]


@pytest.mark.parametrize('value1,value2', [
    # TODO(niboshi): Support commented-out cases
    (0, 0),
    (1, 1),
    # (1, 1.0),
    (1.5, 1.5),
    (-1.5, -1.5),
    (True, True),
    (False, False),
    # (True, 1),
    # (True, 1.0),
    # (False, 0),
    # (False, 0.0),
    # (float('inf'), float('inf')),
])
def test_equality(value1, value2):
    scalar1 = xchainer.Scalar(value1)
    scalar2 = xchainer.Scalar(value2)

    assert scalar1 == scalar2
    assert scalar2 == scalar1

    assert scalar1 == value1
    assert value1 == scalar1

    assert scalar2 == value2
    assert value2 == scalar2

    assert scalar2 == value1
    assert value1 == scalar2

    assert scalar1 == value2
    assert value2 == scalar1


@pytest.mark.parametrize('value1,value2', [
    (0, 1),
    (-1, 1),
    (-1.0001, -1.0),
    (-1.0001, -1),
    (True, False),
    (True, 1.1),
    (1.0001, 1.0002),
    (float('nan'), float('nan')),
])
def test_inequality(value1, value2):
    scalar1 = xchainer.Scalar(value1)
    scalar2 = xchainer.Scalar(value2)

    assert scalar1 != scalar2
    assert scalar2 != scalar1

    assert scalar2 != value1
    assert value1 != scalar2

    assert scalar1 != value2
    assert value2 != scalar1


@pytest.mark.parametrize('value', [
    -2, 1, -1.5, 2.3, True, False
])
def test_cast(value):
    scalar = xchainer.Scalar(value)

    _check_cast_scalar_equals_data(scalar, value)
    _check_cast_scalar_equals_data(+scalar, +value)
    if isinstance(value, bool):
>>>>>>> cdb2ee67
        with pytest.raises(xchainer.DtypeError):
            -scalar  # should not be able to negate bool
    else:
        _check_cast_scalar_equals_data(-scalar, -value)


@pytest.mark.parametrize('value', all_scalar_values)
def test_dtype(value):
    scalar = xchainer.Scalar(value)

    if isinstance(value, bool):
        assert scalar.dtype == xchainer.bool
    elif isinstance(value, int):
        assert scalar.dtype == xchainer.int64
    elif isinstance(value, float):
        assert scalar.dtype == xchainer.float64
    else:
        assert False


@pytest.mark.parametrize('value', all_scalar_values)
def test_repr(value):
    scalar = xchainer.Scalar(value)

    assert repr(scalar) == repr(value)
    assert str(scalar) == str(value)


def test_init_invalid():
    with pytest.raises(TypeError):
        xchainer.Scalar("1")  # string, which is not a numeric<|MERGE_RESOLUTION|>--- conflicted
+++ resolved
@@ -11,25 +11,8 @@
     assert float(scalar) == float(data)
 
 
-<<<<<<< HEAD
-_scalars_data = [
-    {'data': -2},
-    {'data': 1},
-    {'data': -1.5},
-    {'data': 2.3},
-    {'data': True},
-    {'data': False},
-]
-
-
-@pytest.fixture(params=_scalars_data)
-def scalar_data(request):
-    return request.param
-
-
-@pytest.fixture
-def scalar_init_inputs(request, scalar_data):
-    return scalar_data['data']
+all_scalar_values = [
+    -2, 1, -1.5, 2.3, True, False, float('inf'), float('nan')]
 
 
 @pytest.mark.parametrize('value,dtype', [
@@ -129,18 +112,6 @@
     assert isinstance(scalar.tolist(), type(expected_value))
 
 
-def test_cast(scalar_init_inputs):
-    data = scalar_init_inputs
-    scalar = xchainer.Scalar(data)
-
-    _check_cast_scalar_equals_data(scalar, data)
-    _check_cast_scalar_equals_data(+scalar, +data)
-    if isinstance(data, bool):
-=======
-all_scalar_values = [
-    -2, 1, -1.5, 2.3, True, False, float('inf'), float('nan')]
-
-
 @pytest.mark.parametrize('value1,value2', [
     # TODO(niboshi): Support commented-out cases
     (0, 0),
@@ -209,7 +180,6 @@
     _check_cast_scalar_equals_data(scalar, value)
     _check_cast_scalar_equals_data(+scalar, +value)
     if isinstance(value, bool):
->>>>>>> cdb2ee67
         with pytest.raises(xchainer.DtypeError):
             -scalar  # should not be able to negate bool
     else:
