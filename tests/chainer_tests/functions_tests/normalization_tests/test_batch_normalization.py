--- conflicted
+++ resolved
@@ -85,28 +85,20 @@
     def test_forward_gpu_no_cudnn(self):
         self.check_forward([cuda.to_gpu(i) for i in self.args], 'never')
 
-<<<<<<< HEAD
-    def check_backward(self, args, y_grad):
-        with chainer.using_config('train', self.train):
+    @attr.cudnn
+    @condition.retry(3)
+    def test_forward_gpu_non_contiguous(self):
+        self.check_forward([cuda.cupy.asfortranarray(cuda.to_gpu(i))
+                            for i in self.args])
+
+    def check_backward(self, args, y_grad, use_cudnn='always'):
+        with chainer.using_config('use_cudnn', use_cudnn), \
+             chainer.using_config('train', self.train):
             gradient_check.check_backward(
                 batch_normalization.BatchNormalizationFunction(
                     mean=None, var=None,
                     decay=self.decay, eps=self.eps), args, y_grad,
                 **self.check_backward_options)
-=======
-    @attr.cudnn
-    @condition.retry(3)
-    def test_forward_gpu_non_contiguous(self):
-        self.check_forward([cuda.cupy.asfortranarray(cuda.to_gpu(i))
-                            for i in self.args])
-
-    def check_backward(self, args, y_grad, use_cudnn=True):
-        gradient_check.check_backward(
-            batch_normalization.BatchNormalizationFunction(
-                mean=None, var=None, train=self.train,
-                decay=self.decay, eps=self.eps, use_cudnn=use_cudnn),
-            args, y_grad, **self.check_backward_options)
->>>>>>> 7ce9222d
 
     @condition.retry(3)
     def test_backward_cpu(self):
@@ -122,7 +114,7 @@
     @condition.retry(3)
     def test_backward_gpu_no_cudnn(self):
         self.check_backward(
-            [cuda.to_gpu(i) for i in self.args], cuda.to_gpu(self.gy), False)
+            [cuda.to_gpu(i) for i in self.args], cuda.to_gpu(self.gy), 'never')
 
     @attr.cudnn
     @condition.retry(3)
@@ -195,28 +187,20 @@
     def test_forward_gpu_no_cudnn(self):
         self.check_forward([cuda.to_gpu(i) for i in self.args], 'never')
 
-<<<<<<< HEAD
-    def check_backward(self, args, y_grad):
-        with chainer.using_config('train', self.train):
+    @attr.cudnn
+    @condition.retry(3)
+    def test_forward_gpu_non_contiguous(self):
+        self.check_forward([cuda.cupy.asfortranarray(cuda.to_gpu(i))
+                            for i in self.args])
+
+    def check_backward(self, args, y_grad, use_cudnn='always'):
+        with chainer.using_config('use_cudnn', use_cudnn), \
+             chainer.using_config('train', self.train):
             gradient_check.check_backward(
                 batch_normalization.BatchNormalizationFunction(
                     mean=None, var=None,
                     decay=self.decay, eps=self.eps),
                 args, y_grad,  **self.check_backward_options)
-=======
-    @attr.cudnn
-    @condition.retry(3)
-    def test_forward_gpu_non_contiguous(self):
-        self.check_forward([cuda.cupy.asfortranarray(cuda.to_gpu(i))
-                            for i in self.args])
-
-    def check_backward(self, args, y_grad, use_cudnn=True):
-        gradient_check.check_backward(
-            batch_normalization.BatchNormalizationFunction(
-                mean=None, var=None, train=self.train,
-                decay=self.decay, eps=self.eps, use_cudnn=use_cudnn),
-            args, y_grad,  **self.check_backward_options)
->>>>>>> 7ce9222d
 
     @condition.retry(3)
     def test_backward_cpu(self):
@@ -232,7 +216,7 @@
     @condition.retry(3)
     def test_backward_gpu_no_cudnn(self):
         self.check_backward(
-            [cuda.to_gpu(i) for i in self.args], cuda.to_gpu(self.gy), False)
+            [cuda.to_gpu(i) for i in self.args], cuda.to_gpu(self.gy), 'never')
 
     @attr.cudnn
     @condition.retry(3)
