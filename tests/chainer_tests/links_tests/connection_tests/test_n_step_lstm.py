import unittest

import numpy

import chainer
from chainer import cuda
from chainer import gradient_check
from chainer import links
from chainer import testing
from chainer.testing import attr


def sigmoid(x):
    return numpy.tanh(x * 0.5) * 0.5 + 0.5


@testing.parameterize(*testing.product({
<<<<<<< HEAD
    'use_cudnn': ['always', 'never'],
=======
    'use_cudnn': [True, False],
    'hidden_none': [True, False],
>>>>>>> 31f492d2
}))
class TestNStepLSTM(unittest.TestCase):

    lengths = [3, 1, 2]
    n_layer = 2
    in_size = 3
    out_size = 2
    dropout = 0.0

    def setUp(self):
        shape = (self.n_layer, len(self.lengths), self.out_size)
        if self.hidden_none:
            self.h = self.c = numpy.zeros(shape, 'f')
        else:
            self.h = numpy.random.uniform(-1, 1, shape).astype('f')
            self.c = numpy.random.uniform(-1, 1, shape).astype('f')
        self.xs = [
            numpy.random.uniform(-1, 1, (l, self.in_size)).astype('f')
            for l in self.lengths]

        self.gh = numpy.random.uniform(-1, 1, shape).astype('f')
        self.gc = numpy.random.uniform(-1, 1, shape).astype('f')
        self.gys = [
            numpy.random.uniform(-1, 1, (l, self.out_size)).astype('f')
            for l in self.lengths]
        self.rnn = links.NStepLSTM(
            self.n_layer, self.in_size, self.out_size, self.dropout)

        for layer in self.rnn:
            for p in layer.params():
                p.data[...] = numpy.random.uniform(-1, 1, p.data.shape)
        self.rnn.zerograds()

    def check_forward(self, h_data, c_data, xs_data):
        if self.hidden_none:
            h = c = None
        else:
            h = chainer.Variable(h_data)
            c = chainer.Variable(c_data)
        xs = [chainer.Variable(x) for x in xs_data]
        with chainer.using_config('use_cudnn', self.use_cudnn):
            hy, cy, ys = self.rnn(h, c, xs)

        self.assertEqual(hy.data.shape, h_data.shape)
        self.assertEqual(cy.data.shape, c_data.shape)
        self.assertEqual(len(xs), len(ys))
        for x, y in zip(xs, ys):
            self.assertEqual(len(x.data), len(y.data))
            self.assertEqual(y.data.shape[1], self.out_size)

        self.rnn.to_cpu()

        for batch, seq in enumerate(self.xs):
            for layer in range(self.n_layer):
                p = self.rnn[layer]
                h_prev = self.h[layer, batch]
                c_prev = self.c[layer, batch]
                hs = []
                for x in seq:
                    i = sigmoid(x.dot(p.w0.data.T) + h_prev.dot(p.w4.data.T) +
                                p.b0.data + p.b4.data)
                    f = sigmoid(x.dot(p.w1.data.T) + h_prev.dot(p.w5.data.T) +
                                p.b1.data + p.b5.data)
                    c_bar = numpy.tanh(
                        x.dot(p.w2.data.T) + h_prev.dot(p.w6.data.T) +
                        p.b2.data + p.b6.data)
                    o = sigmoid(x.dot(p.w3.data.T) + h_prev.dot(p.w7.data.T) +
                                p.b3.data + p.b7.data)
                    e_c = (f * c_prev + i * c_bar)
                    e_h = o * numpy.tanh(e_c)

                    h_prev = e_h
                    c_prev = e_c
                    hs.append(e_h)

                seq = hs
                testing.assert_allclose(hy.data[layer, batch], h_prev)
                testing.assert_allclose(cy.data[layer, batch], c_prev)

            for y, ey in zip(ys[batch].data, seq):
                testing.assert_allclose(y, ey)

    def test_forward_cpu(self):
        self.check_forward(self.h, self.c, self.xs)

    @attr.gpu
    def test_forward_gpu(self):
        self.rnn.to_gpu()
        self.check_forward(
            cuda.to_gpu(self.h),
            cuda.to_gpu(self.c),
            [cuda.to_gpu(x) for x in self.xs])

    def check_backward(
            self, h_data, c_data, xs_data, gh_data, gc_data, gys_data):

        def fun(*args):
            if self.hidden_none:
                h = c = None
                xs = args
            else:
                h, c = args[:2]
                xs = args[2:]
            hy, cy, ys = self.rnn(h, c, xs)
            return tuple([hy, cy] + list(ys))

        params = []
        for layer in self.rnn:
            for p in layer.params():
                params.append(p)

<<<<<<< HEAD
        with chainer.using_config('use_cudnn', self.use_cudnn):
            gradient_check.check_backward(
                fun, tuple([h_data, c_data] + xs_data),
                tuple([gh_data, gc_data] + gys_data),
                tuple(params), eps=1e-2, rtol=1e-3, atol=1e-3)
=======
        if self.hidden_none:
            in_data = xs_data
        else:
            in_data = [h_data, c_data] + xs_data
        gradient_check.check_backward(
            fun, tuple(in_data),
            tuple([gh_data, gc_data] + gys_data),
            tuple(params), eps=1e-2, rtol=1e-3, atol=1e-3)
>>>>>>> 31f492d2

    def test_backward_cpu(self):
        self.check_backward(
            self.h, self.c, self.xs, self.gh, self.gc, self.gys)

    @attr.gpu
    def test_backward_gpu(self):
        self.rnn.to_gpu()
        self.check_backward(
            cuda.to_gpu(self.h),
            cuda.to_gpu(self.c),
            [cuda.to_gpu(x) for x in self.xs],
            cuda.to_gpu(self.gh),
            cuda.to_gpu(self.gc),
            [cuda.to_gpu(gy) for gy in self.gys])


testing.run_module(__name__, __file__)<|MERGE_RESOLUTION|>--- conflicted
+++ resolved
@@ -15,12 +15,8 @@
 
 
 @testing.parameterize(*testing.product({
-<<<<<<< HEAD
     'use_cudnn': ['always', 'never'],
-=======
-    'use_cudnn': [True, False],
     'hidden_none': [True, False],
->>>>>>> 31f492d2
 }))
 class TestNStepLSTM(unittest.TestCase):
 
@@ -132,22 +128,15 @@
             for p in layer.params():
                 params.append(p)
 
-<<<<<<< HEAD
-        with chainer.using_config('use_cudnn', self.use_cudnn):
-            gradient_check.check_backward(
-                fun, tuple([h_data, c_data] + xs_data),
-                tuple([gh_data, gc_data] + gys_data),
-                tuple(params), eps=1e-2, rtol=1e-3, atol=1e-3)
-=======
         if self.hidden_none:
             in_data = xs_data
         else:
             in_data = [h_data, c_data] + xs_data
-        gradient_check.check_backward(
-            fun, tuple(in_data),
-            tuple([gh_data, gc_data] + gys_data),
-            tuple(params), eps=1e-2, rtol=1e-3, atol=1e-3)
->>>>>>> 31f492d2
+        with chainer.using_config('use_cudnn', self.use_cudnn):
+            gradient_check.check_backward(
+                fun, tuple(in_data),
+                tuple([gh_data, gc_data] + gys_data),
+                tuple(params), eps=1e-2, rtol=1e-3, atol=1e-3)
 
     def test_backward_cpu(self):
         self.check_backward(
